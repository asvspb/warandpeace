--- conflicted
+++ resolved
@@ -10,10 +10,7 @@
   - `doc/GEMINI.md`, `doc/AI_EXECUTION_PLAYBOOK_RU.md`, `doc/GPT5.md` (правила и сценарии)
   - `doc/GEMINI_ORCHESTRATION_PLAN_RU.md` (операционные процедуры)
   - `scripts/gemini_cli.py` (CLI)
-<<<<<<< HEAD
   - Сопутствующие правки: `doc/PLANNING.md`
-=======
->>>>>>> aa4494d6
 - Зависимости (проверить в `requirements.txt`): `google-generativeai`, `click`, `python-dotenv`, `mistralai` (fallback)
 
 ### 2) Предрелизная проверка (develop)
@@ -27,11 +24,6 @@
 - [ ] Нет секретов/ключей в git
 
 ### 3) Документация релиза
-<<<<<<< HEAD
-=======
-  - Перенести секцию `Unreleased` в `## [vX.Y.Z] - YYYY-MM-DD`
-  - Оставить пустую секцию `Unreleased` для следующего цикла
->>>>>>> aa4494d6
 - [ ] Создать/обновить `doc/RELEASELOG.md` с кратким резюме релиза (что и зачем)
 - [ ] В `doc/PLANNING.md` отметить статус плана оркестрации как «выпущено в main vX.Y.Z»
 
@@ -41,10 +33,6 @@
   - Summary: 1–3 пункта ключевых изменений
   - Test plan: список проверок из п.2
   - Risks & Rollback (см. ниже)
-<<<<<<< HEAD
-  - Ссылки: `RELEASELOG.md` (секция релиза)
-=======
->>>>>>> aa4494d6
 
 ### 5) Слияние и теги
 - [ ] После одобрения — выполнить merge без squash (сохранить историю)
@@ -53,17 +41,9 @@
 - [ ] (Опционально) Создать GitHub Release на основе тега, вложить выдержку из `RELEASELOG.md`
 
 ### 6) Пост‑релиз
-<<<<<<< HEAD
-- [ ] Обратно слить `main` в `develop` (или rebase), чтобы синхронизировать тег
 - [ ] Мониторинг после релиза (логи, метрики; проверить CLI ключей на прод‑хосте)
 
 ### 7) Риски и откат
-- Неправильные формулировки/документация — правка `RELEASELOG.md` отдельным коммитом в `main`
-=======
-- [ ] Мониторинг после релиза (логи, метрики; проверить CLI ключей на прод‑хосте)
-
-### 7) Риски и откат
->>>>>>> aa4494d6
 - Проблемы совместимости зависимостей — быстрый rollback: `git revert` коммита релиза, снять тег/поставить новый
 - Сбой Gemini (квоты/гео) — использовать Mistral (fallback), ротация ключей (`keys:rotate`)
 
