--- conflicted
+++ resolved
@@ -1,103 +1,3 @@
-<<<<<<< HEAD
-# План: Стандартизация часового пояса (Москва)
-
-### Проблема
-В проекте отсутствует единый стандарт обработки времени. Разные части системы могут неявно использовать системное время сервера, что приводит к ошибкам при смене окружения и затрудняет отладку. Необходимо принудительно использовать часовой пояс Москвы (Europe/Moscow) для всех операций с датой и временем.
-
-### План решения
-
-**Этап 1: Подготовка окружения**
-- [X] **Задача:** Добавить необходимую зависимость для работы с часовыми поясами.
-- [X] **Действие:**
-    - [X] Добавить `pytz` в файл `requirements.txt`.
-    - [X] Установить зависимость в виртуальное окружение: `pip install -r requirements.txt`.
-
-**Этап 2: Рефакторинг кода**
-- [X] **Задача:** Заменить все вызовы, связанные со временем, на использование `pytz` и часового пояса `Europe/Moscow`.
-- [X] **Действие:**
-    - [X] В `src/database.py`:
-        - [X] Импортировать `datetime` из `datetime` и `pytz`.
-        - [X] Определить константу `MOSCOW_TZ = pytz.timezone('Europe/Moscow')`.
-        - [X] В функции `init_db` использовать `datetime.now(MOSCOW_TZ)` для установки времени создания статьи.
-        - [X] В функции `add_article_to_db` использовать `datetime.now(MOSCOW_TZ)` при добавлении статьи.
-    - [X] В `src/bot.py`:
-        - [X] Импортировать `datetime` и `pytz`.
-        - [X] Определить константу `MOSCOW_TZ = pytz.timezone('Europe/Moscow')`.
-        - [X] В функции `check_and_publish_news` использовать `datetime.now(MOSCOW_TZ)` для логирования времени проверки.
-    - [X] Проверить остальные файлы на предмет использования `datetime.now()` без часового пояса и исправить при необходимости.
-
-**Этап 3: Тестирование и проверка**
-- [X] **Задача:** Убедиться, что изменения работают корректно.
-- [X] **Действие:**
-    - [X] Запустить тесты с помощью `pytest`.
-    - [X] Проверить работу бота и убедиться, что временные метки в базе данных и логах соответствуют московскому времени.
-
-# План решения критических ошибок
-
-### Проблема
-
-Бот не работает из-за двух критических ошибок в логах:
-1.  **`telegram.error.TimedOut`**: Ошибка тайм-аута при обращении к API Telegram. Вероятно, вызвана сетевыми проблемами или блокировкой.
-2.  **`sqlite3.OperationalError: unable to open database file`**: Фатальная ошибка, которая приводит к падению бота. Причина — некорректный путь к файлу базы данных внутри Docker-контейнера. Это, в свою очередь, вызывает вторичную ошибку `UnboundLocalError` из-за неправильной обработки исключений.
-
-### План решения
-
-**Этап 1: Исправление ошибок с базой данных**
-
-- [X] **Задача:** Устранить причину падения бота, связанную с доступом к БД.
-- [X] **Действие:**
-    - [X] В файле `src/database.py` изменить путь к базе данных на абсолютный: `DATABASE_NAME = "/app/database/articles.db"`.
-    - [X] В функции `get_db_connection` в `src/database.py` инициализировать `conn = None` перед блоком `try` для исправления `UnboundLocalError`.
-
-**Этап 2: Пересборка и проверка**
-
-- [X] **Задача:** Применить исправления и убедиться, что бот запускается и работает стабильно.
-- [X] **Действие:**
-    - [X] Пересобрать Docker-образ командой `docker-compose build`.
-    - [X] Перезапустить контейнер командой `docker-compose up -d`.
-    - [X] Проанализировать логи контейнера (`docker logs warandpeace-bot`) и убедиться в отсутствии ошибок, связанных с базой данных.
-
-**Этап 3: Мониторинг и дальнейшая диагностика**
-
-- [X] **Задача:** Убедиться в полной работоспособности и выявить возможные скрытые проблемы.
-- [X] **Действие:**
-    - [X] Продолжить наблюдение за логами на предмет повторения ошибки `telegram.error.TimedOut`. Если ошибка будет повторяться, это потребует отдельного расследования (проверка сетевых настроек, прокси и т.д.).
-
-**Этап 4: Укрепление уведомлений и снижение риска ошибок форматирования**
-
-- [X] **Задача:** Исключить ошибки парсинга Markdown/HTML при отправке админ-уведомлений и гарантировать доставку.
-- [X] **Действие:**
-    - [X] Отправлять админ-уведомления простым текстом без `parse_mode`, отключив парсинг сущностей. Это устраняет ошибки вида `Can't parse entities: can't find end of the entity ...`.
-    - [X] Сохранить троттлинг уведомлений (по ключам событий) и параметр `ADMIN_ALERTS_COOLDOWN_SEC` для предотвращения спама.
-
-**Этап 5: Стабилизация сетевых вызовов Telegram API в фоновой задаче**
-
-- [X] **Задача:** Исключить падение фоновой задачи из-за тайм-аутов `get_chat` и других сетевых вызовов.
-- [X] **Действие:**
-    - [X] Обернуть получение данных канала (`get_chat`) в `try/except` с уведомлением и мягким фолбэком: если не удалось получить `username`, использовать значение из `TELEGRAM_CHANNEL_ID` «как есть» (оно уже может быть `@username` или числовым ID).
-    - [X] По возможности кэшировать результат `get_chat` и не вызывать его на каждом запуске задачи.
-    - [X] Продолжить использование тихого режима логирования для PTB/httpx/httpcore/aiohttp, чтобы в логах оставались только осмысленные сообщения.
-
----
-
-# План текущих и недавних работ
-
-### Этап 1: Улучшение наблюдаемости (Observability)
-
-- [X] **Задача:** Реализовать улучшенную систему логирования и оповещений.
-- [X] **Действие:**
-    - [X] Настроить конфигурацию логирования в `src/bot.py` для снижения шума.
-    - [X] Создать модуль `src/notifications.py` с троттлингом.
-    - [X] Интегрировать глобальный обработчик ошибок в `bot.py`.
-    - [X] Добавить вызовы уведомлений в фоновые задачи.
-
-### Этап 2: Документация
-
-- [X] **Задача:** Улучшить и детализировать план по логированию.
-- [X] **Действие:** В документ `doc/LOGGING_AND_ALERTS_RU.md` добавлены предложения по ротации логов, конфигурируемому уровню логирования и структурному логированию.
-
-=======
->>>>>>> aac8ee71
 # Долгосрочный план: Миграция на архитектуру БД v3 (Не удалять до полного выполнения)
 
 **Общая цель:** Перевести проект на масштабируемую, кросс-совместимую (SQLite/PostgreSQL) архитектуру базы данных с использованием SQLAlchemy и Alembic для управления миграциями.
@@ -208,7 +108,7 @@
 
 Разделим развитие бота на три уровня, от простого к сложному. Это и есть ваш план развития.
 
-**Уровень 1: MVP (Минимально жизнеспособный продукт)**
+**Уровень 1: MVP (Минимально жизнеспсобный продукт)**
 
 -   **Цель:** Быстро запустить работающий прототип, который выполняет базовую функцию.
 -   **Функционал:**
@@ -266,7 +166,7 @@
 3.  **Модуль обработки и обогащения (Processors/Workers)**
     -   Берет задачи из очереди и обрабатывает их.
     -   **Deduplicator:** Проверяет новость на дубликат (по URL, заголовку).
-    -   **Tagger:** Добавляет хештеги.
+    -   **Tagger:** Добавляет хештегов.
     -   **Categorizer:** Определяет категорию (правила или ML-модель).
     -   **Summarizer:** (Уровень 3) Делает краткую выжимку с помощью LLM (например, через API GPT) или extractive-моделей.
     -   **Enricher:** Находит и добавляет релевантные изображения.
