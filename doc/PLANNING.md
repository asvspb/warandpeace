--- conflicted
+++ resolved
@@ -89,13 +89,10 @@
   - Цель: резервное копирование в облако.
   - Статус: план составлен.
 
-<<<<<<< HEAD
-=======
 - [MEDIA_FROM_ORIGINAL_SOURCE_PLAN_RU.md](MEDIA_FROM_ORIGINAL_SOURCE_PLAN_RU.md)
   - Цель: извлечение медиа непосредственно из оригинальных источников.
   - Статус: план составлен.
 
->>>>>>> a1a948a3
 - [BOT_MENU_AND_DEBUG_FEATURES_PLAN_RU.md](BOT_MENU_AND_DEBUG_FEATURES_PLAN_RU.md)
   - Цель: меню бота, debug‑режим, постинг ленты.
   - Статус: план составлен.
@@ -112,8 +109,6 @@
   - Цель: граф связей и заметок (Zettelkasten).
   - Статус: план составлен.
 
-<<<<<<< HEAD
-=======
 
 ## Порядок реализации (приоритеты)
 
@@ -153,7 +148,6 @@
 - [GEMINI.md](GEMINI.md)
 - [GPT5.md](GPT5.md)
 
->>>>>>> a1a948a3
 # Дорожная карта развития: Архитектура идеального новостного Telegram-агрегатора (Не удалять)
 
 Этот документ разработан как дорожная карта, которая позволит:
@@ -172,7 +166,7 @@
 
 Разделим развитие бота на три уровня, от простого к сложному. Это и есть ваш план развития.
 
-**Уровень 1: MVP (Минимально жизнеспсобный продукт)**
+**Уровень 1: MVP (Минимально жизнеспособный продукт)**
 
 -   **Цель:** Быстро запустить работающий прототип, который выполняет базовую функцию.
 -   **Функционал:**
@@ -230,7 +224,7 @@
 3.  **Модуль обработки и обогащения (Processors/Workers)**
     -   Берет задачи из очереди и обрабатывает их.
     -   **Deduplicator:** Проверяет новость на дубликат (по URL, заголовку).
-    -   **Tagger:** Добавляет хештегов.
+    -   **Tagger:** Добавляет хештеги.
     -   **Categorizer:** Определяет категорию (правила или ML-модель).
     -   **Summarizer:** (Уровень 3) Делает краткую выжимку с помощью LLM (например, через API GPT) или extractive-моделей.
     -   **Enricher:** Находит и добавляет релевантные изображения.
