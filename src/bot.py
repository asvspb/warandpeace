import asyncio
import logging
import os
import time
from datetime import datetime, timedelta, timezone
import requests

from tenacity import retry, wait_exponential, stop_after_attempt, retry_if_exception_type
from telegram import BotCommand, BotCommandScopeChat, Update
from telegram.constants import ParseMode
from telegram.error import NetworkError, TimedOut, RetryAfter, BadRequest, TelegramError
from telegram.ext import Application, CommandHandler, ContextTypes, filters, JobQueue
from telegram.request import HTTPXRequest

from config import (
    TELEGRAM_BOT_TOKEN,
    TELEGRAM_CHANNEL_ID,
    TELEGRAM_ADMIN_ID,
    NEWS_URL,
    APP_TZ,
    SERVICE_PROMPTS_ENABLED,
    SERVICE_TG_ENABLED,
    SERVICE_TG_CHANNEL_ID,
)
from config import (
    API_USAGE_PERSISTENCE_ENABLED,
    API_USAGE_FLUSH_INTERVAL_SEC,
    API_USAGE_EVENTS_TTL_DAYS,
)
from config import SESSION_STATS_ENABLED
from time_utils import now_msk, to_utc, utc_to_local
from metrics import (
    start_metrics_server,
    JOB_DURATION,
    ARTICLES_POSTED,
    ERRORS_TOTAL,
    update_last_article_age,
    SESSION_ARTICLES_PROCESSED,
)
from database import (
    init_db,
    add_article,
    is_article_posted,
    get_summaries_for_date_range,
    get_digests_for_period,
    add_digest,
    get_stats,
    get_last_posted_article,
    set_article_summary,
    enqueue_publication,
    dequeue_batch,
    delete_sent_publication,
    increment_attempt_count,
)
from parser import get_articles_from_page, get_article_text
<<<<<<< HEAD
from summarizer import summarize_text_local, summarize_with_mistral, create_digest, create_annual_digest
=======
from summarizer import (
    summarize_text_local,
    create_digest,
    create_annual_digest,
    summarize_with_mistral,
    generate_service_summary,
)
>>>>>>> fa47114f
from notifications import notify_admin
try:
    # Optional SSE broadcast for web UI updates
    from src.webapp.server import _sse_broadcast  # type: ignore
except Exception:  # pragma: no cover
    def _sse_broadcast(_obj):
        return None

# Настройка логирования (тихий режим для сторонних библиотек и управляемый уровень для приложения)
log_level_name = os.getenv("LOG_LEVEL", "INFO").upper()
log_level = getattr(logging, log_level_name, logging.INFO)

logging.basicConfig(
    level=log_level,
    format="%(asctime)s - %(levelname)s - %(message)s",
    datefmt="%d-%m.%y - [%H:%M]",
    force=True,
)

# Явно переназначаем форматтер всем текущим обработчикам корневого логгера
_root = logging.getLogger()
_formatter = logging.Formatter(
    fmt="%(asctime)s - %(levelname)s - %(message)s",
    datefmt="%d-%m.%y - [%H:%M]",
)
for _h in list(_root.handlers):
    try:
        _h.setFormatter(_formatter)
    except Exception:
        pass

# Селективно подавляем шумные ошибки DNS от петли polling PTB
class _SuppressUpdaterDnsErrors(logging.Filter):
    def filter(self, record: logging.LogRecord) -> bool:  # pragma: no cover (зависит от окружения)
        try:
            if record.name.startswith("telegram.ext"):
                msg = record.getMessage()
                if (
                    "Error while getting Updates" in msg
                    and "Temporary failure in name resolution" in msg
                ):
                    return False
        except Exception:
            # В сомнительных случаях не фильтруем
            return True
        return True

logging.getLogger("telegram.ext._updater").addFilter(_SuppressUpdaterDnsErrors())

verbose_lib_logs = os.getenv("ENABLE_VERBOSE_LIB_LOGS", "false").lower() in {"1", "true", "yes"}
if not verbose_lib_logs:
    for noisy in [
        "telegram",
        "telegram.ext",
        "telegram.request",
        "httpx",
        "httpcore",
        "aiohttp",
        "apscheduler",
    ]:
        logging.getLogger(noisy).setLevel(logging.WARNING)

logger = logging.getLogger(__name__)

# Импортируем предохранитель после настройки логирования,
# чтобы первое сообщение тоже было в новом формате
from connectivity import circuit_breaker, log_network_context  # noqa: E402
# --- API usage persistence (optional) ---
try:
    from api_usage import flush_api_events_to_db, init_session, close_session
except Exception:  # pragma: no cover
    def flush_api_events_to_db():
        return 0
    def init_session(session_id=None, git_sha=None, container_id=None):
        return None
    def close_session():
        return None

import atexit
import uuid

# --- Утилиты с ретраями и Circuit Breaker ---

class CircuitBreakerOpenError(Exception):
    """Исключение, выбрасываемое, когда Circuit Breaker находится в состоянии OPEN."""
    pass

def _on_retry_before_sleep(retry_state):
    """Логирует информацию перед повторной попыткой и фиксирует сбой для CB."""
    exc = retry_state.outcome.exception()
    logger.warning(
        "Retrying Telegram API call due to %s. Attempt #%d...",
        exc,
        retry_state.attempt_number,
    )
    circuit_breaker.note_failure()

# Ретраим только сетевые/временные ошибки Telegram
_retry_condition = retry_if_exception_type((NetworkError, TimedOut, RetryAfter))

# Настройка для повторных попыток с экспоненциальной задержкой
telegram_api_retry = retry(
    stop=stop_after_attempt(int(os.getenv("TG_RETRY_ATTEMPTS", "4"))),  # 1 основная + 3 повторных
    wait=wait_exponential(multiplier=1, min=2, max=15),
    retry=_retry_condition,
    before_sleep=_on_retry_before_sleep,
)

async def _execute_telegram_call(func, **kwargs):
    """
    Выполняет вызов к Telegram API, проверяя состояние Circuit Breaker.
    """
    if circuit_breaker.is_open():
        logger.warning("Circuit Breaker is OPEN. Skipping Telegram API call.")
        raise CircuitBreakerOpenError("Circuit Breaker is open")
    
    try:
        result = await func(**kwargs)
        circuit_breaker.note_success()
        return result
    except (NetworkError, TimedOut, RetryAfter) as e:
        # Отметим сбой и пробросим для ретраев tenacity
        circuit_breaker.note_failure()
        raise e
    except Exception:
        # Другие ошибки (например, BadRequest) — без ретраев
        raise

@telegram_api_retry
async def send_message_with_retry(bot, **kwargs):
    """Обертка для bot.send_message с логикой Circuit Breaker и ретраями."""
    return await _execute_telegram_call(bot.send_message, **kwargs)

@telegram_api_retry
async def get_chat_with_retry(bot, **kwargs):
    """Обертка для bot.get_chat с логикой Circuit Breaker и ретраями."""
    return await _execute_telegram_call(bot.get_chat, **kwargs)

# --- Основная задача ---

async def check_and_post_news(context: ContextTypes.DEFAULT_TYPE):
    """
    Основная задача: проверяет наличие новых статей, обрабатывает и публикует их.
    """
    logger.debug("[TASK] Запущена задача проверки и публикации новостей...")
    try:
        log_network_context("NET: check_and_post_news")
    except Exception:
        pass
    
    if circuit_breaker.is_open():
        logger.warning("[TASK] Circuit Breaker находится в состоянии OPEN. Пропуск основного цикла задачи.")
        return
        
    start_time = time.time()
    try:
        # 1. Получаем последние статьи с сайта
        articles_from_site = await asyncio.to_thread(get_articles_from_page, 1)
        if not articles_from_site:
            logger.warning("Парсер не вернул статей с главной страницы.")
            return

        # Сортируем статьи от старых к новым, чтобы публиковать в хронологическом порядке
        articles_from_site.reverse()

        # 2. Отбираем только новые статьи
        new_articles = []
        for article in articles_from_site:
            if not await asyncio.to_thread(is_article_posted, article["link"]):
                new_articles.append(article)

        if not new_articles:
            logger.debug("[TASK] Новых статей для публикации не найдено.")
            return

        # 3. Логируем информацию о найденных статьях
        log_post_examples = int(os.getenv("LOG_POST_EXAMPLES", 3))
        examples = [f'"{a["title"]}" ({a["link"]})' for a in new_articles[:log_post_examples]]
        hidden_count = len(new_articles) - len(examples)
        examples_str = ", ".join(examples)
        if hidden_count > 0:
            examples_str += f" и еще {hidden_count} скрыто."
        logger.info(f"Найдены новые статьи: {len(new_articles)} шт. [{examples_str}]")

        # 4. Обработка и публикация
        posted_count = 0
        max_posts_per_run = int(os.getenv("MAX_POSTS_PER_RUN", 3))

        try:
            chat = await get_chat_with_retry(bot=context.bot, chat_id=TELEGRAM_CHANNEL_ID)
            channel_username = f"@{chat.username}"
        except Exception as e:
            logger.error(f"Не удалось получить информацию о канале после нескольких попыток: {e}", exc_info=True)
            channel_username = f"@{TELEGRAM_CHANNEL_ID}"  # Fallback

        for article_data in new_articles:
            if posted_count >= max_posts_per_run:
                logger.info(f"Достигнут лимит публикаций ({max_posts_per_run}) за один запуск.")
                break

            logger.debug(f"Обработка статьи: {article_data['title']}")
            
            published_at_utc_iso = to_utc(article_data["published_at"], APP_TZ).isoformat()

            try:
                full_text = None
                summary = None
                full_text = await asyncio.to_thread(get_article_text, article_data["link"])
                if not full_text:
                    logger.error(f"Не удалось получить текст статьи: {article_data['link']}")
                    continue

                summary = await asyncio.to_thread(summarize_text_local, full_text)
                if not summary:
                    logger.error(f"Не удалось сгенерировать резюме: {article_data['link']}")
                    continue

                message = f"<b>{article_data['title']}</b>\n\n{summary} {channel_username}"
                await send_message_with_retry(
                    bot=context.bot, chat_id=TELEGRAM_CHANNEL_ID, text=message, parse_mode=ParseMode.HTML
                )
                logger.info(f"Статья '{article_data['title']}' успешно опубликована.")
                ARTICLES_POSTED.inc()

                await asyncio.to_thread(
                    add_article,
                    article_data["link"],
                    article_data["title"],
                    published_at_utc_iso,
                    summary,
                )
                posted_count += 1
                try:
                    SESSION_ARTICLES_PROCESSED.inc()
                except Exception:
                    pass
                try:
                    _sse_broadcast({"type": "article_published"})
                except Exception:
                    pass
                await asyncio.sleep(10)  # Пауза

                # 4.1 Теневой служебный прогноз в отдельный канал (если включено)
                try:
                    if SERVICE_PROMPTS_ENABLED and SERVICE_TG_ENABLED and SERVICE_TG_CHANNEL_ID:
                        # Сформируем минимальный JSON статьи (id, url, title)
                        article_json = {
                            "source_id": article_data.get("link"),
                            "url": article_data.get("link"),
                            "title": article_data.get("title"),
                            "published_at": published_at_utc_iso,
                            "summary": summary,
                        }
                        import json as _json
                        raw = await asyncio.to_thread(generate_service_summary, _json.dumps(article_json, ensure_ascii=False))
                        if raw:
                            # Попробуем извлечь краткий формат для TG
                            try:
                                data = _json.loads(raw)
                                headline = data.get("normalized_title") or data.get("summary", {}).get("title") or article_data.get("title")
                                conf = data.get("confidence") or data.get("calibration", {}).get("confidence_overall")
                                forecast = data.get("forecast") or []
                                top = None
                                if isinstance(forecast, list) and forecast:
                                    top = sorted(
                                        [f for f in forecast if isinstance(f, dict) and isinstance(f.get("probability"), (int, float))],
                                        key=lambda x: x.get("probability", 0), reverse=True
                                    )[:2]
                                # Сформируем краткое сообщение
                                lines = [f"<b>Служебный прогноз</b>", headline]
                                if top:
                                    for sc in top:
                                        lines.append(f"• {sc.get('outcome')}: {sc.get('probability'):.2f} @ {sc.get('horizon_hours','?')}ч")
                                if conf is not None:
                                    lines.append(f"уверенность: {float(conf):.2f}")
                                lines.append(f"src: {article_data.get('link')}")
                                text = "\n".join(lines)
                            except Exception:
                                # Если не парсится, отправим сырой JSON в кодовом блоке
                                text = f"<b>Служебный прогноз (raw)</b>\n<code>{raw[:3500]}</code>"

                            try:
                                await send_message_with_retry(
                                    bot=context.bot,
                                    chat_id=SERVICE_TG_CHANNEL_ID,
                                    text=text,
                                    parse_mode=ParseMode.HTML,
                                )
                            except Exception as e:
                                logger.warning(f"Не удалось отправить служебный прогноз в TG: {e}")
                except Exception:
                    logger.exception("Сбой при формировании/отправке служебного прогноза")

            except CircuitBreakerOpenError:
                logger.warning(f"Отправка статьи '{article_data['title']}' отложена (Circuit Breaker OPEN).")
                # Добавляем в очередь только если у нас есть резюме
                # Если резюме нет, оно будет сгенерировано при обработке очереди
                await asyncio.to_thread(
                    enqueue_publication,
                    url=article_data["link"],
                    title=article_data["title"],
                    published_at=published_at_utc_iso,
                    summary_text=(summary if summary else "")
                )
            except Exception as e:
                error_message = f"Ошибка при обработке статьи {article_data['link']}: {e}"
                logger.error(error_message, exc_info=True)
                # Добавляем в очередь. Если резюме отсутствует, оно будет сгенерировано позже
                await asyncio.to_thread(
                    enqueue_publication,
                    url=article_data["link"],
                    title=article_data["title"],
                    published_at=published_at_utc_iso,
                    summary_text=(summary if summary else "")
                )
                await notify_admin(
                    context.bot,
                    f"❗ Ошибка обработки статьи (статья добавлена в очередь): {type(e).__name__}: {str(e)[:200]}",
                    throttle_key=f"error:process:{article_data['link']}",
                )

        if posted_count > 0:
            duration = time.time() - start_time
            logger.info(
                f"Публикация завершена: опубликовано={posted_count}; "
                f"кандидатов={len(new_articles)}; длительность={duration:.2f}с"
            )
            # Обновляем метрику возраста последней статьи
            try:
                from database import get_stats
                stats = await asyncio.to_thread(get_stats)
                last = stats.get('last_posted_article', {})
                update_last_article_age(last.get('published_at'))
            except Exception:
                pass

    except Exception as e:
        logger.error(f"[TASK] Критическая ошибка в задаче 'check_and_post_news': {e}", exc_info=True)
        ERRORS_TOTAL.labels(type=type(e).__name__).inc()
        await notify_admin(
            context.bot,
            f"⛔ Критическая ошибка задачи: {type(e).__name__}: {str(e)[:200]}",
            throttle_key="error:check_and_post_news",
        )


# --- Команды бота ---

async def flush_pending_publications(context: ContextTypes.DEFAULT_TYPE):
    """
    Отправляет отложенные публикации из очереди.
    """
    logger.debug("[TASK] Запущена задача отправки отложенных публикаций...")
    try:
        log_network_context("NET: flush_pending")
    except Exception:
        pass
    
    if circuit_breaker.is_open():
        logger.warning("[TASK] Circuit Breaker находится в состоянии OPEN. Пропуск отправки из очереди.")
        return

    pending_articles = await asyncio.to_thread(dequeue_batch, limit=5)
    if not pending_articles:
        logger.debug("[TASK] Очередь отложенных публикаций пуста.")
        return

    logger.info(f"Найдено {len(pending_articles)} отложенных публикаций. Начинаю отправку.")
    
    try:
        chat = await get_chat_with_retry(bot=context.bot, chat_id=TELEGRAM_CHANNEL_ID)
        channel_username = f"@{chat.username}"
    except Exception as e:
        logger.error(f"Не удалось получить информацию о канале для отправки из очереди: {e}", exc_info=True)
        channel_username = f"@{TELEGRAM_CHANNEL_ID}"  # Fallback

    for article in pending_articles:
        try:
            # Проверяем наличие резюме и генерируем его при необходимости
            summary_text = article.get('summary_text', '').strip()
            
            if not summary_text:
                logger.info(f"Резюме отсутствует для статьи '{article['title']}'. Генерирую...")
                
                # Получаем полный текст статьи
                full_text = await asyncio.to_thread(get_article_text, article["url"])
                if not full_text:
                    logger.error(f"Не удалось получить текст статьи для генерации резюме: {article['url']}")
                    # Пропускаем эту статью и увеличиваем счетчик попыток
                    await asyncio.to_thread(increment_attempt_count, article["id"], "Failed to fetch article text")
                    continue
                
                # Генерируем резюме
                summary_text = await asyncio.to_thread(summarize_text_local, full_text)
                if not summary_text:
                    logger.warning(f"Резюме от Gemini не получено, пробую Mistral: {article['url']}")
                    summary_text = await asyncio.to_thread(summarize_with_mistral, full_text)
                
                if not summary_text:
                    logger.error(f"Не удалось сгенерировать резюме для отложенной статьи: {article['url']}")
                    # Пропускаем эту статью и увеличиваем счетчик попыток
                    await asyncio.to_thread(increment_attempt_count, article["id"], "Failed to generate summary")
                    continue
                
                logger.info(f"Резюме успешно сгенерировано для статьи '{article['title']}'")
                
                # Сохраняем сгенерированное резюме обратно в очередь
                from database import update_publication_summary
                await asyncio.to_thread(update_publication_summary, article["id"], summary_text)
            
            # Формируем и отправляем сообщение
            message = f"<b>{article['title']}</b>\n\n{summary_text} {channel_username}"
            await send_message_with_retry(
                bot=context.bot,
                chat_id=TELEGRAM_CHANNEL_ID,
                text=message,
                parse_mode=ParseMode.HTML
            )
            
            # Если успешно, добавляем в основную таблицу и удаляем из очереди
            # published_at уже в UTC из очереди
            await asyncio.to_thread(
                add_article,
                article["url"],
                article["title"],
                article["published_at"],
                summary_text,  # Используем актуальное резюме
            )
            await asyncio.to_thread(delete_sent_publication, article["id"])
            logger.info(f"Отложенная статья '{article['title']}' успешно опубликована.")
            ARTICLES_POSTED.inc()
            try:
                SESSION_ARTICLES_PROCESSED.inc()
            except Exception:
                pass
            try:
                _sse_broadcast({"type": "article_published"})
            except Exception:
                pass
            await asyncio.sleep(10) # Пауза

        except Exception as e:
            error_message = f"Не удалось отправить отложенную статью ID {article['id']}: {e}"
            logger.error(error_message, exc_info=True)
            await asyncio.to_thread(increment_attempt_count, article["id"], str(e))
            # Если это была ошибка из-за Circuit Breaker, прерываем цикл, чтобы не долбиться в закрытую дверь
            if isinstance(e, CircuitBreakerOpenError):
                logger.warning("Останавливаю задачу отправки из очереди, т.к. Circuit Breaker перешел в OPEN.")
                break


async def post_init(application: Application):
    """Устанавливает команды и запускает фоновую задачу."""
    user_commands = [
        BotCommand("start", "Запустить бота и показать приветствие"),
        BotCommand("status", "Показать текущий статус (статистика)"),
    ]
    await application.bot.set_my_commands(user_commands)

    if TELEGRAM_ADMIN_ID:
        admin_commands = user_commands + [
            BotCommand("reissue", "Перевыпуск новости"),
            BotCommand("daily_digest", "Дайджест за вчерашний день"),
            BotCommand("weekly_digest", "Дайджест за прошлую неделю"),
            # BotCommand("monthly_digest", "Дайджест за прошлый месяц"),
            # BotCommand("annual_digest", "Итоговая годовая сводка"),
            # BotCommand("healthcheck", "Проверить доступность сайта"),
        ]
        try:
            await application.bot.set_my_commands(
                admin_commands, scope=BotCommandScopeChat(chat_id=int(TELEGRAM_ADMIN_ID))
            )
        except Exception as e:
            logger.error(f"Не удалось установить команды для администратора: {e}")

    # Запуск единой задачи
    job_kwargs = {
        "misfire_grace_time": int(os.getenv("JOB_MISFIRE_GRACE", "60")),
        "coalesce": True,
        "max_instances": 1,
        "jitter": int(os.getenv("JOB_JITTER", "3")),
    }
    application.job_queue.run_repeating(
        check_and_post_news,
        interval=300,
        first=10,
        name="CheckAndPostNews",
        job_kwargs=job_kwargs,
    )
    logger.info("Единая фоновая задача для проверки и публикации новостей запущена.")

    # Запуск задачи для отправки из очереди
    application.job_queue.run_repeating(
        flush_pending_publications,
        interval=120,  # Каждые 2 минуты
        first=20,
        name="FlushPendingPublications",
        job_kwargs=job_kwargs,
    )
    logger.info("Фоновая задача для отправки отложенных публикаций запущена.")

    # Периодический flush in-memory событий API в БД
    if API_USAGE_PERSISTENCE_ENABLED:
        async def _flush_api_usage(_context: ContextTypes.DEFAULT_TYPE):
            try:
                await asyncio.to_thread(flush_api_events_to_db)
            except Exception:
                pass

        application.job_queue.run_repeating(
            _flush_api_usage,
            interval=max(5, int(API_USAGE_FLUSH_INTERVAL_SEC)),
            first=API_USAGE_FLUSH_INTERVAL_SEC,
            name="FlushApiUsageEvents",
            job_kwargs={
                "misfire_grace_time": int(os.getenv("JOB_MISFIRE_GRACE", "60")),
                "coalesce": True,
                "max_instances": 1,
                "jitter": 0,
            },
        )
        logger.info("Фоновая задача сброса метрик API запущена (интервал=%ss)", API_USAGE_FLUSH_INTERVAL_SEC)

    # Периодическое сохранение session stats в БД (если включено)
    if SESSION_STATS_ENABLED:
        async def _persist_session_stats(_context: ContextTypes.DEFAULT_TYPE):
            try:
                from src.session_stats_persist import persist_session_stats_once  # type: ignore
                await asyncio.to_thread(persist_session_stats_once)
            except Exception:
                pass
        application.job_queue.run_repeating(
            _persist_session_stats,
            interval=int(os.getenv("SESSION_STATS_FLUSH_INTERVAL_SEC", "60") or 60),
            first=10,
            name="PersistSessionStatsDaily",
            job_kwargs=job_kwargs,
        )
        logger.info("Фоновая задача сохранения session stats включена")

    # Периодический лог прогресса бэкфилла (если веб-автообновление активно)
    async def log_backfill_progress(context: ContextTypes.DEFAULT_TYPE):
        try:
            # 1) HTTP-попытка к веб-сервису с автообнаружением базового URL
            def _default_gateway_ip() -> str | None:
                try:
                    with open("/proc/net/route", "r") as f:
                        for line in f.readlines():
                            parts = line.strip().split()  # Iface Dest Gateway Flags RefCnt Use Metric Mask MTU Window IRTT
                            if len(parts) >= 3 and parts[1] == "00000000":
                                gw_hex = parts[2]
                                # Hex little-endian
                                gw = ".".join(str(int(gw_hex[i:i+2], 16)) for i in (6, 4, 2, 0))
                                return gw
                except Exception:
                    return None
                return None

            port = os.getenv("WEB_PORT", "8080").strip()
            env_base = os.getenv("BACKFILL_STATUS_URL")
            candidates = []
            if env_base:
                candidates.append(env_base)
            # Hints from env
            host = os.getenv("WEB_HOST")
            if host:
                candidates.append(f"http://{host}:{port}")
            # Common docker-compose names and local fallbacks
            for host_hint in ("web", "warandpeace-web", "localhost", "127.0.0.1", "host.docker.internal"):
                candidates.append(f"http://{host_hint}:{port}")
            gw = _default_gateway_ip()
            if gw:
                candidates.append(f"http://{gw}:{port}")

            c_run = c_page = c_proc = None
            c_ts = None
            s_run = s_proc = None
            upd = None
            try:
                headers = {}
                api_key = os.getenv("BACKFILL_API_KEY")
                if api_key:
                    headers["X-API-Key"] = api_key.strip()
                resp = None
                ok = False
                # Cache a working base to speed up next polls
                cached = getattr(log_backfill_progress, "_base_ok", None)
                if cached:
                    candidates = [cached] + [c for c in candidates if c != cached]
                for base in candidates:
                    base = (base or "").strip()
                    if not base:
                        continue
                    url_api = base.rstrip("/") + "/api/backfill/status"
                    url_public = base.rstrip("/") + "/backfill/status-public"
                    url_admin = base.rstrip("/") + "/admin/backfill/status"
                    for url in (url_api, url_public, url_admin):
                        try:
                            resp = await asyncio.to_thread(requests.get, url, timeout=3.0, headers=headers)
                            if resp.ok:
                                ok = True
                                log_backfill_progress._base_ok = base  # type: ignore[attr-defined]
                                break
                        except Exception:
                            continue
                    if ok:
                        break
                if ok and resp is not None:
                    j = resp.json()
                    c_run = bool(j.get("collect_running"))
                    c_page = int(j.get("collect_last_page") or 0)
                    c_proc = int(j.get("collect_processed") or 0)
                    c_ts = j.get("collect_last_ts")
                    s_run = bool(j.get("sum_running"))
                    s_proc = int(j.get("sum_processed") or 0)
                    upd = None
            except Exception:
                # 2) Фолбэк на прямое чтение БД, если общий том подключен
                try:
                    from src.database import get_db_connection
                    def _read_progress():
                        with get_db_connection() as conn:
                            cur = conn.cursor()
                            cur.execute(
                                "SELECT collect_running, collect_last_page, collect_processed, collect_last_ts, "
                                "sum_running, sum_processed, updated_at FROM backfill_progress WHERE id=1"
                            )
                            return cur.fetchone()
                    row = await asyncio.to_thread(_read_progress)
                    if row:
                        c_run, c_page, c_proc, c_ts, s_run, s_proc, upd = row
                except Exception:
                    pass

            if c_run is not None:
                # Короткие сообщения о старте/окончании
                if bool(c_run) and not hasattr(log_backfill_progress, "_collect_was_running"):
                    logger.info("Процесс обновления начался")
                if (not bool(c_run)) and getattr(log_backfill_progress, "_collect_was_running", False):
                    logger.info("Процесс обновления завершен")
                if bool(s_run) and not hasattr(log_backfill_progress, "_sum_was_running"):
                    logger.info("Процесс суммаризации начался")
                if (not bool(s_run)) and getattr(log_backfill_progress, "_sum_was_running", False):
                    logger.info("Процесс суммаризации завершен")
                # Обновляем флаги прошлых состояний
                setattr(log_backfill_progress, "_collect_was_running", bool(c_run))
                setattr(log_backfill_progress, "_sum_was_running", bool(s_run))
                # Прогресс‑бар обновления по точной цели (collect_goal_total)
                try:
                    pct = None
                    try:
                        j = resp.json()
                        if isinstance(j, dict):
                            pct = j.get("collect_progress_pct")
                            # Если идёт предварительное сканирование — не показываем бар, логируем статус
                            if bool(j.get("collect_scanning")):
                                scan_page = j.get("collect_scan_page")
                                goal_pages = j.get("collect_goal_pages")
                                logger.info("[COLLECT] Сканирование периода: страница %s/%s", int(scan_page or 0), int(goal_pages or 0))
                                pct = None
                            else:
                                # Сканирование уже выполнено — сообщаем один раз перед началом обновления (с датами)
                                if getattr(log_backfill_progress, "_scan_reported", None) is None:
                                    period = j.get("collect_period")
                                    if period:
                                        logger.info("Сканирование периода уже выполнено (%s)", period)
                                    else:
                                        from_date = j.get("collect_until")
                                        try:
                                            # Try to convert ISO to DD.MM.YYYY
                                            from datetime import datetime as _dt
                                            if isinstance(from_date, str):
                                                dt = _dt.fromisoformat(from_date.replace("Z","+00:00"))
                                                from_date = dt.strftime("%d.%m.%Y")
                                        except Exception:
                                            pass
                                        logger.info("Сканирование периода уже выполнено (%s-?)", from_date or "?")
                                    setattr(log_backfill_progress, "_scan_reported", True)
                    except Exception:
                        pct = None
                    if bool(c_run) and isinstance(pct, int):
                        bars = max(0, min(20, int((pct/100)*20)))
                        bar = "█"*bars + "─"*(20-bars)
                        logger.info("[COLLECT] [%s] %s%% (page=%s,total=%s)", bar, pct, int(c_page or 0), int(c_proc or 0))
                except Exception:
                    pass

                # Прогресс‑бар суммаризации только когда суммаризация запущена
                if bool(s_run):
                    try:
                        goal = None
                        # Попробуем достать через API
                        try:
                            j = resp.json()
                            if isinstance(j, dict):
                                goal = j.get("sum_goal_total")
                        except Exception:
                            goal = None
                        if goal is None:
                            # Фолбэк к простому счетчику без процента
                            logger.info("[SUM] Прогресс: %s обработано", s_proc if s_proc is not None else 0)
                        else:
                            pct = 0
                            try:
                                pct = int(round(100.0 * (s_proc or 0) / max(1, int(goal))))
                            except Exception:
                                pct = 0
                            bars = max(0, min(20, int((pct/100)*20)))
                            bar = "█"*bars + "─"*(20-bars)
                            logger.info("[SUM] [%s] %s%% (%s/%s)", bar, pct, int(s_proc or 0), int(goal))
                    except Exception:
                        pass
        except Exception:
            # silent fail to avoid impacting bot
            pass

    # Reduce log frequency to 15 minutes by default (override via env)
    log_interval = int(os.getenv("BACKFILL_LOG_INTERVAL_SEC", "900"))
    application.job_queue.run_repeating(
        log_backfill_progress,
        interval=log_interval,
        first=min(15, log_interval),
        name="LogBackfillProgress",
        job_kwargs=job_kwargs,
    )

    # Периодическая очистка старых событий по TTL
    if API_USAGE_PERSISTENCE_ENABLED:
        async def _prune_api_usage(_context: ContextTypes.DEFAULT_TYPE):
            try:
                from src.database import prune_api_usage_old_events
                await asyncio.to_thread(prune_api_usage_old_events, API_USAGE_EVENTS_TTL_DAYS)
            except Exception:
                pass
        # Раз в сутки
        application.job_queue.run_repeating(
            _prune_api_usage,
            interval=24*60*60,
            first=60,
            name="PruneApiUsageTTL",
            job_kwargs=job_kwargs,
        )

async def start(update: Update, context: ContextTypes.DEFAULT_TYPE):
    """Отправляет приветственное сообщение."""
    await update.message.reply_text("Привет! Я бот для новостного канала 'Война и мир'.")

async def status(update: Update, context: ContextTypes.DEFAULT_TYPE):
    """Показывает статистику из базы данных."""
    stats = await asyncio.to_thread(get_stats)
    
    status_text = (
        f"**Статистика базы данных:**\n\n"
        f"Всего опубликованных статей: **{stats.get('total_articles', 0)}**\n\n"
    )
    
    last_posted = stats.get('last_posted_article', {})
    if last_posted and last_posted.get('title') != 'Нет':
        try:
            # Строка из БД — в UTC. Конвертируем в aware datetime UTC, затем в MSK.
            utc_dt = datetime.fromisoformat(last_posted['published_at'].replace("Z", "+00:00"))
            local_dt = utc_to_local(utc_dt, APP_TZ)
            date_str = local_dt.strftime('%d %B %Y в %H:%M')
        except (ValueError, TypeError):
            date_str = last_posted['published_at'] # Fallback
        
        status_text += (
            f"**Последняя опубликованная статья:**\n"
            f"- *{last_posted['title']}*\n"
            f"- *{date_str}*"
        )
    
    await update.message.reply_text(status_text, parse_mode=ParseMode.MARKDOWN)

async def healthcheck(update: Update, context: ContextTypes.DEFAULT_TYPE):
    """Проверяет доступность сайта новостей."""
    message = "Проверяю доступность сайта..."
    await update.message.reply_text(message)
    try:
        response = await asyncio.to_thread(requests.get, NEWS_URL, timeout=10)
        if response.status_code == 200:
            await update.message.reply_text("✅ Сайт warandpeace.ru доступен.")
        else:
            await update.message.reply_text(f"❌ Сайт вернул статус-код: {response.status_code}.")
    except Exception as e:
        logger.error(f"Ошибка при проверке доступности сайта: {e}")
        await update.message.reply_text(f"❌ Не удалось подключиться к сайту: {e}")
        await notify_admin(
            context.bot,
            f"⚠️ Healthcheck: недоступен сайт новостей: {type(e).__name__}: {str(e)[:200]}",
            throttle_key="error:healthcheck",
        )


# --- Digest Commands ---

async def reissue_last_command(update: Update, context: ContextTypes.DEFAULT_TYPE):
    """Перевыпускает последнюю опубликованную новость: пересуммаризация и повторная отправка."""
    user_id = update.effective_user.id
    await send_message_with_retry(bot=context.bot, chat_id=user_id, text="Перевыпускаю последнюю новость...")

    try:
        last = await asyncio.to_thread(get_last_posted_article)
        if not last or not last.get("url"):
            await send_message_with_retry(bot=context.bot, chat_id=user_id, text="Нет опубликованных статей для перевыпуска.")
            return

        # Получаем полный текст снова (вдруг статья изменилась)
        full_text = await asyncio.to_thread(get_article_text, last["url"])
        if not full_text:
            await send_message_with_retry(bot=context.bot, chat_id=user_id, text="Не удалось получить текст статьи для пересуммаризации.")
            return

        # Генерация резюме с фолбэком на Mistral
        summary = await asyncio.to_thread(summarize_text_local, full_text)
        if not summary:
            summary = await asyncio.to_thread(summarize_with_mistral, full_text)
        if not summary:
            await send_message_with_retry(bot=context.bot, chat_id=user_id, text="Не удалось сгенерировать новое резюме.")
            return

        # Получим username канала (для хвостовой подписи) с ретраями
        try:
            chat = await get_chat_with_retry(bot=context.bot, chat_id=TELEGRAM_CHANNEL_ID)
            channel_username = f"@{chat.username}"
        except Exception:
            channel_username = f"@{TELEGRAM_CHANNEL_ID}"

        message = f"<b>{last['title']}</b>\n\n{summary} {channel_username}"
        await send_message_with_retry(
            bot=context.bot,
            chat_id=TELEGRAM_CHANNEL_ID,
            text=message,
            parse_mode=ParseMode.HTML,
        )

        # Обновляем резюме в БД
        await asyncio.to_thread(set_article_summary, int(last["id"]), summary)

        await send_message_with_retry(bot=context.bot, chat_id=user_id, text="Готово: новость перевыпущена.")
    except Exception as e:
        logger.error(f"Ошибка при перевыпуске новости: {e}", exc_info=True)
        await send_message_with_retry(bot=context.bot, chat_id=user_id, text=f"Ошибка перевыпуска: {e}")

async def daily_digest_command(update: Update, context: ContextTypes.DEFAULT_TYPE):
    """Создает и отправляет дайджест за предыдущий календарный день."""
    user_id = update.effective_user.id
    await send_message_with_retry(bot=context.bot, chat_id=user_id, text="Начинаю подготовку дайджеста за вчерашний день...")

    try:
        logger.info("[DAILY_DIGEST] Старт формирования суточного дайджеста по запросу пользователя id=%s", user_id)
        now = now_msk(APP_TZ)
        yesterday = now - timedelta(days=1)
        start_date = yesterday.replace(hour=0, minute=0, second=0, microsecond=0)
        end_date = yesterday.replace(hour=23, minute=59, second=59, microsecond=999999)

        start_utc_iso = to_utc(start_date, APP_TZ).isoformat()
        end_utc_iso = to_utc(end_date, APP_TZ).isoformat()

        summaries = await asyncio.to_thread(
            get_summaries_for_date_range,
            start_utc_iso,
            end_utc_iso
        )

        if not summaries:
            await send_message_with_retry(bot=context.bot, chat_id=user_id, text=f"За {yesterday.strftime('%d.%m.%Y')} не найдено статей для создания дайджеста.")
            logger.info("[DAILY_DIGEST] Нет статей для суточного дайджеста (%s)", yesterday.strftime('%Y-%m-%d'))
            return

        period_name = f"вчера, {yesterday.strftime('%d %B %Y')}"
        logger.info("[DAILY_DIGEST] Начало генерации дайджеста: period='%s', summaries=%d", period_name, len(summaries))
        digest_content = await asyncio.to_thread(create_digest, summaries, period_name)

        if not digest_content:
            await send_message_with_retry(bot=context.bot, chat_id=user_id, text="Не удалось создать аналитическую сводку.")
            logger.warning("[DAILY_DIGEST] Генерация дайджеста не вернула контент")
            return

        await asyncio.to_thread(add_digest, f"daily_{yesterday.strftime('%Y-%m-%d')}", digest_content)
        await send_message_with_retry(
            bot=context.bot,
            chat_id=user_id,
            text=f"**Аналитический дайджест за {period_name}:**\n\n{digest_content}",
            parse_mode=ParseMode.MARKDOWN
        )
        logger.info("[DAILY_DIGEST] Готово: дайджест отправлен, длина=%d символов", len(digest_content or ''))
    except Exception as e:
        logger.error(f"Ошибка при создании суточного дайджеста: {e}", exc_info=True)
        await send_message_with_retry(bot=context.bot, chat_id=user_id, text=f"Произошла ошибка при создании сводки: {e}")


async def weekly_digest_command(update: Update, context: ContextTypes.DEFAULT_TYPE):
    """Создает и отправляет дайджест за предыдущую полную неделю (Пн-Вс)."""
    user_id = update.effective_user.id
    await send_message_with_retry(bot=context.bot, chat_id=user_id, text="Начинаю подготовку дайджеста за прошлую неделю...")

    try:
        logger.info("[WEEKLY_DIGEST] Старт формирования недельного дайджеста по запросу пользователя id=%s", user_id)
        now = now_msk(APP_TZ)
        last_sunday = now - timedelta(days=now.isoweekday())
        end_of_last_week = last_sunday.replace(hour=23, minute=59, second=59, microsecond=999999)
        start_of_last_week = (end_of_last_week - timedelta(days=6)).replace(hour=0, minute=0, second=0, microsecond=0)

        start_utc_iso = to_utc(start_of_last_week, APP_TZ).isoformat()
        end_utc_iso = to_utc(end_of_last_week, APP_TZ).isoformat()

        summaries = await asyncio.to_thread(
            get_summaries_for_date_range,
            start_utc_iso,
            end_utc_iso
        )

        if not summaries:
            await send_message_with_retry(bot=context.bot, chat_id=user_id, text="За прошлую неделю не найдено статей для создания дайджеста.")
            logger.info("[WEEKLY_DIGEST] Нет статей для недельного дайджеста (%s - %s)", start_of_last_week.strftime('%Y-%m-%d'), end_of_last_week.strftime('%Y-%m-%d'))
            return

        period_name = f"прошлую неделю ({start_of_last_week.strftime('%d.%m')} - {end_of_last_week.strftime('%d.%m.%Y')})"
        logger.info("[WEEKLY_DIGEST] Начало генерации дайджеста: period='%s', summaries=%d", period_name, len(summaries))
        digest_content = await asyncio.to_thread(create_digest, summaries, period_name)

        if not digest_content:
            await send_message_with_retry(bot=context.bot, chat_id=user_id, text="Не удалось создать аналитическую сводку.")
            logger.warning("[WEEKLY_DIGEST] Генерация дайджеста не вернула контент")
            return

        await asyncio.to_thread(add_digest, f"weekly_{start_of_last_week.strftime('%Y-%m-%d')}", digest_content)
        await send_message_with_retry(
            bot=context.bot,
            chat_id=user_id,
            text=f"**Аналитический дайджест за {period_name}:**\n\n{digest_content}",
            parse_mode=ParseMode.MARKDOWN
        )
        logger.info("[WEEKLY_DIGEST] Готово: дайджест отправлен, длина=%d символов", len(digest_content or ''))
    except Exception as e:
        logger.error(f"Ошибка при создании недельного дайджеста: {e}", exc_info=True)
        await send_message_with_retry(bot=context.bot, chat_id=user_id, text=f"Произошла ошибка при создании сводки: {e}")


async def monthly_digest_command(update: Update, context: ContextTypes.DEFAULT_TYPE):
    """Создает и отправляет дайджест за предыдущий полный месяц."""
    user_id = update.effective_user.id
    await send_message_with_retry(bot=context.bot, chat_id=user_id, text="Начинаю подготовку дайджеста за прошлый месяц...")

    try:
        now = now_msk(APP_TZ)
        first_day_of_current_month = now.replace(day=1)
        last_day_of_last_month = first_day_of_current_month - timedelta(days=1)
        first_day_of_last_month = last_day_of_last_month.replace(day=1)

        start_date = first_day_of_last_month.replace(hour=0, minute=0, second=0, microsecond=0)
        end_date = last_day_of_last_month.replace(hour=23, minute=59, second=59, microsecond=999999)

        start_utc_iso = to_utc(start_date, APP_TZ).isoformat()
        end_utc_iso = to_utc(end_date, APP_TZ).isoformat()

        summaries = await asyncio.to_thread(
            get_summaries_for_date_range,
            start_utc_iso,
            end_utc_iso
        )

        if not summaries:
            await send_message_with_retry(bot=context.bot, chat_id=user_id, text="За прошлый месяц не найдено статей для создания дайджеста.")
            return

        period_name = f"прошлый месяц ({start_date.strftime('%B %Y')})"
        digest_content = await asyncio.to_thread(create_digest, summaries, period_name)

        if not digest_content:
            await send_message_with_retry(bot=context.bot, chat_id=user_id, text="Не удалось создать аналитическую сводку.")
            return

        await asyncio.to_thread(add_digest, f"monthly_{start_date.strftime('%Y-%m')}", digest_content)
        await send_message_with_retry(
            bot=context.bot,
            chat_id=user_id,
            text=f"**Аналитический дайджест за {period_name}:**\n\n{digest_content}",
            parse_mode=ParseMode.MARKDOWN
        )
    except Exception as e:
        logger.error(f"Ошибка при создании месячного дайджеста: {e}", exc_info=True)
        await send_message_with_retry(bot=context.bot, chat_id=user_id, text=f"Произошла ошибка при создании сводки: {e}")


async def annual_digest_command(update: Update, context: ContextTypes.DEFAULT_TYPE):
    """Создает и отправляет годовой дайджест на основе дайджестов за год."""
    user_id = update.effective_user.id
    await send_message_with_retry(bot=context.bot, chat_id=user_id, text="Начинаю подготовку итоговой годовой сводки...")

    try:
        digests = await asyncio.to_thread(get_digests_for_period, 365)
        if not digests:
            await send_message_with_retry(bot=context.bot, chat_id=user_id, text="Нет дайджестов за год для анализа.")
            return

        digest_content = await asyncio.to_thread(create_annual_digest, digests)
        if not digest_content:
            await send_message_with_retry(bot=context.bot, chat_id=user_id, text="Не удалось создать годовую сводку.")
            return

        year = datetime.now().year - 1
        await asyncio.to_thread(add_digest, f"annual_{year}", digest_content)
        await send_message_with_retry(
            bot=context.bot,
            chat_id=user_id,
            text=f"**Итоговая аналитическая сводка за {year} год:**\n\n{digest_content}",
            parse_mode=ParseMode.MARKDOWN
        )
    except Exception as e:
        logger.error(f"Ошибка при создании годового дайджеста: {e}", exc_info=True)
        await send_message_with_retry(bot=context.bot, chat_id=user_id, text=f"Произошла ошибка при создании сводки: {e}")


def main():
    """Основная функция, запускающая бота."""
    logger.info("Инициализация базы данных...")
    init_db()

    logger.info("Создание и запуск приложения-бота...")
    try:
        log_network_context("NET: startup")
    except Exception:
        pass
    start_metrics_server()
    # Устанавливаем время начала сессии
    try:
        from metrics import SESSION_START_TIME_SECONDS
        import time
        SESSION_START_TIME_SECONDS.set(time.time())
    except Exception:
        pass
    # Инициализация логической сессии и graceful shutdown
    if API_USAGE_PERSISTENCE_ENABLED:
        try:
            session_id = str(uuid.uuid4())
            init_session(session_id=session_id)
            atexit.register(lambda: (flush_api_events_to_db(), close_session()))
        except Exception:
            pass

    # Тюнинг HTTP-клиента Telegram для устойчивости к сетевым сбоям
    request = HTTPXRequest(
        read_timeout=float(os.getenv("TG_READ_TIMEOUT", "60")),
        write_timeout=float(os.getenv("TG_WRITE_TIMEOUT", "60")),
        connect_timeout=float(os.getenv("TG_CONNECT_TIMEOUT", "30")),
        pool_timeout=float(os.getenv("TG_POOL_TIMEOUT", "60")),
        http_version=os.getenv("TG_HTTP_VERSION", "1.1"),
    )
    application = (
        Application.builder()
        .token(TELEGRAM_BOT_TOKEN)
        .request(request)
        .job_queue(JobQueue())
        .post_init(post_init)
        .build()
    )

    # Глобальный обработчик ошибок PTB
    async def on_error(update: Update, context: ContextTypes.DEFAULT_TYPE):
        err = context.error
        # Игнорируем временные DNS‑сбои при polling — они самовосстанавливаются
        if isinstance(err, NetworkError) and "Temporary failure in name resolution" in str(err):
            logger.warning("Polling: временная ошибка DNS, продолжаю без уведомлений")
            return
        if err is not None:
            # Логируем стек конкретного исключения, не "NoneType: None"
            logger.error(
                "Global handler caught an exception",
                exc_info=(type(err), err, getattr(err, "__traceback__", None)),
            )
        else:
            logger.error("Global handler caught an exception, but context.error is None")

        throttle_key = "error:generic"
        if isinstance(err, RetryAfter):
            throttle_key = "error:retry_after"
        elif isinstance(err, TimedOut):
            throttle_key = "error:timeout"
        elif isinstance(err, NetworkError):
            throttle_key = "error:network"
        elif isinstance(err, BadRequest):
            throttle_key = "error:bad_request"

        summary = f"❗ Ошибка бота: {type(err).__name__}: {str(err)[:300]}"
        try:
            await notify_admin(application.bot, summary, throttle_key=throttle_key)
        except Exception:
            logger.exception("Не удалось уведомить администратора об ошибке")

    application.add_error_handler(on_error)

    # Регистрация обработчиков команд
    application.add_handler(CommandHandler("start", start))
    application.add_handler(CommandHandler("status", status))

    if TELEGRAM_ADMIN_ID:
        admin_filter = filters.User(user_id=int(TELEGRAM_ADMIN_ID))
        application.add_handler(CommandHandler("healthcheck", healthcheck, filters=admin_filter))
        application.add_handler(CommandHandler("reissue", reissue_last_command, filters=admin_filter))
        application.add_handler(CommandHandler("daily_digest", daily_digest_command, filters=admin_filter))
        application.add_handler(CommandHandler("weekly_digest", weekly_digest_command, filters=admin_filter))
        application.add_handler(CommandHandler("monthly_digest", monthly_digest_command, filters=admin_filter))
        application.add_handler(CommandHandler("annual_digest", annual_digest_command, filters=admin_filter))

    # Более агрессивные таймауты и короткий интервал опроса, чтобы переживать временные сбои DNS
    application.run_polling(
        drop_pending_updates=True,
        close_loop=False,
        poll_interval=float(os.getenv("TG_POLL_INTERVAL", "1.0")),
        allowed_updates=None,
        timeout=int(os.getenv("TG_LONG_POLL_TIMEOUT", "10")),
    )

if __name__ == "__main__":
    main()<|MERGE_RESOLUTION|>--- conflicted
+++ resolved
@@ -53,9 +53,6 @@
     increment_attempt_count,
 )
 from parser import get_articles_from_page, get_article_text
-<<<<<<< HEAD
-from summarizer import summarize_text_local, summarize_with_mistral, create_digest, create_annual_digest
-=======
 from summarizer import (
     summarize_text_local,
     create_digest,
@@ -63,7 +60,6 @@
     summarize_with_mistral,
     generate_service_summary,
 )
->>>>>>> fa47114f
 from notifications import notify_admin
 try:
     # Optional SSE broadcast for web UI updates
@@ -277,6 +273,10 @@
                     continue
 
                 summary = await asyncio.to_thread(summarize_text_local, full_text)
+                if not summary:
+                    logger.warning(f"Резюме от Gemini не получено, пробую Mistral: {article_data['link']}")
+                    summary = await asyncio.to_thread(summarize_with_mistral, full_text)
+
                 if not summary:
                     logger.error(f"Не удалось сгенерировать резюме: {article_data['link']}")
                     continue
