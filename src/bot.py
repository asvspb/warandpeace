--- conflicted
+++ resolved
@@ -37,7 +37,7 @@
 from parser import get_articles_from_page, get_article_text
 from summarizer import summarize_with_fallback, create_digest, create_annual_digest
 from notifications import notify_admin
-from connectivity import circuit_breaker
+from connectivity import circuit_breaker, log_network_context
 
 # Настройка логирования
 log_level_name = os.getenv("LOG_LEVEL", "INFO").upper()
@@ -68,18 +68,11 @@
 
 logger = logging.getLogger(__name__)
 
-<<<<<<< HEAD
 # --- Кэш и устойчивые вызовы API ---
 TELEGRAM_CACHE_TTL_SEC = int(os.getenv("TELEGRAM_CACHE_TTL_SEC", "3600"))
 channel_info_cache = {"username": None, "timestamp": 0.0}
-=======
-# Импортируем предохранитель после настройки логирования,
-# чтобы первое сообщение тоже было в новом формате
-from connectivity import circuit_breaker, log_network_context  # noqa: E402
 
 # --- Утилиты с ретраями и Circuit Breaker ---
->>>>>>> b5ff6aa7
-
 class CircuitBreakerOpenError(Exception):
     pass
 
@@ -125,14 +118,11 @@
 # --- Основная задача ---
 async def check_and_post_news(context: ContextTypes.DEFAULT_TYPE):
     logger.debug("[TASK] Запущена задача проверки и публикации новостей...")
-<<<<<<< HEAD
-=======
     try:
         log_network_context("NET: check_and_post_news")
     except Exception:
         pass
     
->>>>>>> b5ff6aa7
     if circuit_breaker.is_open():
         logger.warning("[TASK] Circuit Breaker в состоянии OPEN. Пропуск цикла.")
         return
@@ -211,14 +201,11 @@
 # --- Команды и остальная логика без изменений ---
 async def flush_pending_publications(context: ContextTypes.DEFAULT_TYPE):
     logger.debug("[TASK] Запущена задача отправки отложенных публикаций...")
-<<<<<<< HEAD
-=======
     try:
         log_network_context("NET: flush_pending")
     except Exception:
         pass
     
->>>>>>> b5ff6aa7
     if circuit_breaker.is_open():
         logger.warning("[TASK] Circuit Breaker в состоянии OPEN. Пропуск отправки из очереди.")
         return
@@ -399,15 +386,11 @@
 
 def main():
     init_db()
-<<<<<<< HEAD
-=======
-
     logger.info("Создание и запуск приложения-бота...")
     try:
         log_network_context("NET: startup")
     except Exception:
         pass
->>>>>>> b5ff6aa7
     start_metrics_server()
     request = HTTPXRequest(read_timeout=60, write_timeout=60, connect_timeout=30, pool_timeout=60, http_version="1.1")
     application = Application.builder().token(TELEGRAM_BOT_TOKEN).request(request).job_queue(JobQueue()).post_init(post_init).build()
