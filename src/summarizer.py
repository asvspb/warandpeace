--- conflicted
+++ resolved
@@ -1,15 +1,12 @@
-# src/summarizer.py
-
+import google.generativeai as genai
+import os
 import logging
-import os
-from typing import Optional
-
-from llm_providers import GeminiProvider, MistralProvider
-from metrics import LLM_FALLBACKS_TOTAL
-
-<<<<<<< HEAD
+from tenacity import retry, stop_after_attempt, wait_exponential, retry_if_exception_type, RetryError
+
+# Настройка логирования
+logging.basicConfig(level=logging.INFO, format='%(asctime)s - %(levelname)s - %(message)s')
 logger = logging.getLogger(__name__)
-=======
+
 # Импорт ключей из обновленного конфига
 from config import (
     GOOGLE_API_KEYS,
@@ -20,76 +17,68 @@
     GEMINI_ENABLED,
     MISTRAL_ENABLED,
 )
->>>>>>> 060bab6a
-
-# --- Инициализация провайдеров ---
-gemini_provider = GeminiProvider()
-mistral_provider = MistralProvider()
-
-# --- Логика оркестрации ---
-def get_primary_provider():
-    """Определяет первичного провайдера на основе .env."""
-    primary = os.getenv("LLM_PRIMARY", "gemini").lower()
-    if primary == "mistral" and mistral_provider.is_enabled:
-        return mistral_provider, gemini_provider
-    # По умолчанию или если Mistral недоступен, Gemini — первый
-    return gemini_provider, mistral_provider
-
-def summarize_with_fallback(full_text: str) -> Optional[str]:
-    """
-    Главная функция-оркестратор.
-    Выбирает провайдера на основе настроек и выполняет фолбэк.
-    """
-    primary, secondary = get_primary_provider()
-
-    if not primary.is_enabled and not secondary.is_enabled:
-        logger.error("Все LLM-провайдеры отключены или не настроены.")
-        return None
-
-    # 1. Попытка с первичным провайдером
-    if primary.is_enabled:
-        logger.info(f"Попытка #1: Суммаризация через {type(primary).__name__}.")
-        summary = primary.summarize(full_text)
-        if summary:
-            return summary
-    else:
-        logger.warning(f"Первичный провайдер {type(primary).__name__} отключен.")
-
-    # 2. Попытка с вторичным провайдером (фолбэк)
-    if secondary.is_enabled:
-        logger.warning(f"Попытка #1 не удалась. Попытка #2 (фолбэк): Суммаризация через {type(secondary).__name__}.")
-        LLM_FALLBACKS_TOTAL.labels(
-            from_provider=type(primary).__name__.replace("Provider", "").lower(),
-            to_provider=type(secondary).__name__.replace("Provider", "").lower(),
-            reason="primary_failure"
-        ).inc()
-        summary = secondary.summarize(full_text)
-        if summary:
-            return summary
-    else:
-        logger.warning(f"Вторичный провайдер {type(secondary).__name__} отключен.")
-
-    logger.error("Не удалось получить резюме ни от одного из провайдеров.")
-    return None
-
-<<<<<<< HEAD
-# --- Функции для дайджестов (оставлены здесь для совместимости) ---
-# В будущем их можно перенести в отдельный модуль `digest_generator.py`
-
-def create_digest_prompt(summaries: list[str], period_name: str) -> str:
-    summaries_text = "\n- ".join(summaries)
-    return f"""Ты — профессиональный новостной аналитик. Ниже представлен список кратких сводок новостей за последние {period_name}.
-Твоя задача — написать целостную аналитическую сводку на русском языке (200-250 слов).
-Требования:
-1.  Не перечисляй просто факты из сводок.
-2.  Определи 2-4 ключевых тренда или тематических блока на основе этих новостей.
-3.  Напиши связный текст, который описывает эти тенденции, объединяя информацию из разных новостей.
-4.  Начни с общего заголовка, например: "Главные события за {period_name}".
-5.  Структурируй текст, используя абзацы для каждого тренда.
-Список сводок:
-- {summaries_text}
-"""
-=======
+
+# Глобальный индекс для перебора ключей
+current_gemini_key_index = 0
+
+# --- 1. Конфигурация и работа с Gemini ---
+def configure_gemini_model(api_key: str):
+    """Конфигурирует модель Gemini с заданным ключом."""
+    try:
+        genai.configure(api_key=api_key)
+        model = genai.GenerativeModel(GEMINI_MODEL_NAME)
+        logger.info(f"Модель '{model.model_name}' успешно сконфигурирована.")
+        return model
+    except Exception as e:
+        logger.error(f"Ошибка при конфигурации Gemini или создании модели: {e}")
+        return None
+
+@retry(stop=stop_after_attempt(len(GOOGLE_API_KEYS) if GOOGLE_API_KEYS else 1),
+       wait=wait_exponential(multiplier=1, min=4, max=10),
+       retry=retry_if_exception_type((genai.types.BlockedPromptException, Exception)))
+def _make_gemini_request(prompt: str) -> str | None:
+    """
+    Выполняет запрос к Gemini API с использованием циклического перебора ключей.
+    Декоратор retry обрабатывает ошибки и переключает ключи.
+    """
+    global current_gemini_key_index
+    if not GOOGLE_API_KEYS:
+        logger.error("Список ключей Google API пуст. Запрос невозможен.")
+        return None
+
+    api_key = GOOGLE_API_KEYS[current_gemini_key_index]
+    gemini_model = configure_gemini_model(api_key)
+
+    if not gemini_model:
+        # Если модель не создалась, переключаем ключ и вызываем ошибку для retry
+        current_gemini_key_index = (current_gemini_key_index + 1) % len(GOOGLE_API_KEYS)
+        raise Exception("Не удалось сконфигурировать модель Gemini, пробую следующий ключ.")
+
+    try:
+        logger.info(f"Отправка запроса к Gemini API с ключом #{current_gemini_key_index + 1}...")
+        response = gemini_model.generate_content(prompt)
+        
+        if response.text:
+            logger.info(f"Ответ успешно получен с ключом #{current_gemini_key_index + 1}.")
+            return response.text.strip()
+        else:
+            logger.warning(f"Gemini API с ключом #{current_gemini_key_index + 1} вернул пустой ответ.")
+            if response.prompt_feedback:
+                logger.warning(f"Причина блокировки: {response.prompt_feedback}")
+            # Вызываем ошибку, чтобы retry попробовал следующий ключ
+            raise genai.types.BlockedPromptException("Пустой ответ или блокировка по безопасности.")
+
+    except Exception as e:
+        message_text = str(e)
+        logger.error(f"Ошибка с ключом #{current_gemini_key_index + 1}: {message_text}")
+        # Если регион недоступен для Gemini — нет смысла перебирать ключи
+        if 'location is not supported' in message_text.lower():
+            logger.warning("Регион не поддерживается для Gemini API. Переходим к запасному провайдеру без повторов.")
+            return None
+        # Переключаем ключ и перевыбрасываем исключение для retry
+        current_gemini_key_index = (current_gemini_key_index + 1) % len(GOOGLE_API_KEYS)
+        raise
+
 # --- 2. Создание промптов ---
 def _load_prompt_template(filename: str) -> str | None:
     """Пытается загрузить шаблон промпта из файла относительно корня репо.
@@ -168,25 +157,26 @@
         "Список сводок:\n"
         f"{bullets}\n"
     )
->>>>>>> 060bab6a
 
 def create_annual_digest_prompt(digest_contents: list[str]) -> str:
+    """
+    Создает промпт для генерации годового "мега-дайджеста".
+    """
     digests_text = "\n\n---\n\n".join(digest_contents)
     return f"""Ты — главный редактор и ведущий аналитик. Перед тобой подборка еженедельных и ежемесячных аналитических дайджестов за прошедший год.
 Твоя задача — написать итоговую годовую аналитическую статью (400-500 слов).
+
 Требования:
 1.  Выяви и опиши главные, долгосрочные тенденции и события года.
 2.  Проанализируй, как развивались ключевые сюжеты в течение года.
 3.  Сделай выводы о последствиях этих событий.
 4.  Текст должен быть написан в авторитетном, аналитическом стиле.
 5.  Придумай яркий и емкий заголовок для годового отчета.
+
 Материалы для анализа (дайджесты за год):
 {digests_text}
 """
 
-<<<<<<< HEAD
-def create_digest(summaries: list[str], period_name: str) -> Optional[str]:
-=======
 # --- 3. Публичные функции ---
 def summarize_text_local(full_text: str) -> str | None:
     """Суммирует текст, выбирая провайдера по настройке LLM_PRIMARY.
@@ -231,25 +221,81 @@
     """
     Создает аналитический дайджест на основе списка сводок.
     """
->>>>>>> 060bab6a
     if not summaries:
         logger.warning("Передан пустой список сводок для создания дайджеста.")
         return None
+    
     prompt = create_digest_prompt(summaries, period_name)
-    # Дайджесты всегда генерируем через первичного провайдера для консистентности
-    primary, _ = get_primary_provider()
-    if not primary.is_enabled:
-        logger.error(f"Невозможно создать дайджест: первичный провайдер {type(primary).__name__} отключен.")
-        return None
-    return primary.summarize(prompt) # Используем summarize, т.к. промпт уже специфичен
-
-def create_annual_digest(digest_contents: list[str]) -> Optional[str]:
+    try:
+        return _make_gemini_request(prompt)
+    except RetryError as e:
+        logger.error(f"Не удалось создать дайджест после исчерпания всех ключей: {e}")
+        return None
+
+def create_annual_digest(digest_contents: list[str]) -> str | None:
+    """
+    Создает годовой "мега-дайджест" на основе других дайджестов.
+    """
     if not digest_contents:
-        logger.warning("Передан пустой список дайджестов для годового отчета.")
-        return None
+        logger.warning("Передан пустой список дайджестов для создания годового отчета.")
+        return None
+
     prompt = create_annual_digest_prompt(digest_contents)
-    primary, _ = get_primary_provider()
-    if not primary.is_enabled:
-        logger.error(f"Невозможно создать годовой дайджест: первичный провайдер {type(primary).__name__} отключен.")
-        return None
-    return primary.summarize(prompt)+    try:
+        return _make_gemini_request(prompt)
+    except RetryError as e:
+        logger.error(f"Не удалось создать годовой дайджест: {e}")
+        return None
+
+def summarize_with_mistral(text_to_summarize: str) -> str | None:
+    """
+    Суммирует предоставленный текст с помощью модели Mistral.
+    """
+    from mistralai.client import MistralClient
+
+    if not MISTRAL_API_KEY:
+        logger.error("API-ключ для Mistral не найден.")
+        return None
+
+    try:
+        client = MistralClient(api_key=MISTRAL_API_KEY)
+
+        prompt = create_summarization_prompt(text_to_summarize)
+        # Используем универсальный формат сообщений без зависимости от моделей SDK
+        messages = [{"role": "user", "content": prompt}]
+
+        chat_response = client.chat(
+            model=MISTRAL_MODEL_NAME,
+            messages=messages,
+        )
+
+        summary = chat_response.choices[0].message.content
+        logger.info("Резюме успешно получено от Mistral.")
+        return summary.strip()
+
+    except Exception as e:
+        logger.error(f"Ошибка при получении резюме от Mistral: {e}")
+        return None
+
+# --- Блок для проверки ---
+if __name__ == "__main__":
+    test_text = """
+    Министерство обороны России сообщило, что в ночь на 2 августа силы ПВО перехватили
+    и уничтожили 15 беспилотных летательных аппаратов над территорией нескольких областей.
+    По данным ведомства, атака была пресечена над Брянской, Курской и Белгородской областями.
+    Губернаторы регионов подтвердили отсутствие пострадавших и разрушений на земле.
+    Отмечается, что это уже третья подобная атака за последнюю неделю, что свидетельствует
+    о возросшей активности на данном направлении. Эксперты анализируют тактику применения
+    дронов и разрабатывают контрмеры для повышения эффективности систем ПВО.
+    """
+
+    print("\n" + "="*30 + "\n")
+    print("--- Запрос на суммирование через Gemini API ---")
+    summary = summarize_text_local(test_text)
+
+    print("\n" + "="*30 + "\n")
+    print("--- Результат суммирования ---")
+    if summary:
+        print(summary)
+    else:
+        print("Не удалось получить резюме.")