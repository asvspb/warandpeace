# src/summarizer.py

import logging
import os
from typing import Optional

from llm_providers import GeminiProvider, MistralProvider
from metrics import LLM_FALLBACKS_TOTAL

<<<<<<< HEAD
logger = logging.getLogger(__name__)
=======
# Импорт ключей из обновленного конфига
from config import (
    GOOGLE_API_KEYS,
    GEMINI_MODEL_NAME,
    MISTRAL_API_KEY,
    MISTRAL_MODEL_NAME,
    LLM_PRIMARY,
    GEMINI_ENABLED,
    MISTRAL_ENABLED,
)
>>>>>>> 060bab6a

# --- Инициализация провайдеров ---
gemini_provider = GeminiProvider()
mistral_provider = MistralProvider()

# --- Логика оркестрации ---
def get_primary_provider():
    """Определяет первичного провайдера на основе .env."""
    primary = os.getenv("LLM_PRIMARY", "gemini").lower()
    if primary == "mistral" and mistral_provider.is_enabled:
        return mistral_provider, gemini_provider
    # По умолчанию или если Mistral недоступен, Gemini — первый
    return gemini_provider, mistral_provider

def summarize_with_fallback(full_text: str) -> Optional[str]:
    """
    Главная функция-оркестратор.
    Выбирает провайдера на основе настроек и выполняет фолбэк.
    """
    primary, secondary = get_primary_provider()

    if not primary.is_enabled and not secondary.is_enabled:
        logger.error("Все LLM-провайдеры отключены или не настроены.")
        return None

    # 1. Попытка с первичным провайдером
    if primary.is_enabled:
        logger.info(f"Попытка #1: Суммаризация через {type(primary).__name__}.")
        summary = primary.summarize(full_text)
        if summary:
            return summary
    else:
        logger.warning(f"Первичный провайдер {type(primary).__name__} отключен.")

    # 2. Попытка с вторичным провайдером (фолбэк)
    if secondary.is_enabled:
        logger.warning(f"Попытка #1 не удалась. Попытка #2 (фолбэк): Суммаризация через {type(secondary).__name__}.")
        LLM_FALLBACKS_TOTAL.labels(
            from_provider=type(primary).__name__.replace("Provider", "").lower(),
            to_provider=type(secondary).__name__.replace("Provider", "").lower(),
            reason="primary_failure"
        ).inc()
        summary = secondary.summarize(full_text)
        if summary:
            return summary
    else:
        logger.warning(f"Вторичный провайдер {type(secondary).__name__} отключен.")

    logger.error("Не удалось получить резюме ни от одного из провайдеров.")
    return None

<<<<<<< HEAD
# --- Функции для дайджестов (оставлены здесь для совместимости) ---
# В будущем их можно перенести в отдельный модуль `digest_generator.py`

def create_digest_prompt(summaries: list[str], period_name: str) -> str:
    summaries_text = "\n- ".join(summaries)
    return f"""Ты — профессиональный новостной аналитик. Ниже представлен список кратких сводок новостей за последние {period_name}.
Твоя задача — написать целостную аналитическую сводку на русском языке (200-250 слов).
Требования:
1.  Не перечисляй просто факты из сводок.
2.  Определи 2-4 ключевых тренда или тематических блока на основе этих новостей.
3.  Напиши связный текст, который описывает эти тенденции, объединяя информацию из разных новостей.
4.  Начни с общего заголовка, например: "Главные события за {period_name}".
5.  Структурируй текст, используя абзацы для каждого тренда.
Список сводок:
- {summaries_text}
"""
=======
# --- 2. Создание промптов ---
def _load_prompt_template(filename: str) -> str | None:
    """Пытается загрузить шаблон промпта из файла относительно корня репо.

    Ищет путь в переменной окружения PROMPTS_DIR (по умолчанию 'prompts').
    Возвращает содержимое файла или None при ошибке.
    """
    try:
        prompts_dir = os.getenv("PROMPTS_DIR", "prompts")
        # Ищем относительно текущего рабочего каталога, затем относительно файла
        candidate_paths = [
            os.path.join(os.getcwd(), prompts_dir, filename),
            os.path.join(os.path.dirname(__file__), os.pardir, prompts_dir, filename),
        ]
        for path in candidate_paths:
            if os.path.exists(path):
                with open(path, "r", encoding="utf-8") as f:
                    return f.read()
    except Exception:
        return None
    return None


def create_summarization_prompt(full_text: str) -> str:
    """Создает промпт для суммаризации из внешнего шаблона, если он есть."""
    template = _load_prompt_template("summarization_ru.txt")
    if template:
        return template.replace("{{FULL_TEXT}}", full_text)
    # Фолбэк на встроённый шаблон
    return (
        "Сделай краткое и содержательное резюме (примерно 150 слов) следующей новостной статьи на русском языке. "
        "Сохрани только ключевые факты и выводы. Не добавляй от себя никакой информации и не используй markdown-форматирование.\n\n"
        "Текст статьи:\n---\n"
        f"{full_text}\n"
        "---"
    )

def _format_summaries_bullets(summaries: list[str]) -> str:
    return "\n".join(f"- {s}" for s in summaries)


def create_digest_prompt(summaries: list[str], period_name: str) -> str:
    """Создаёт промпт для дайджеста, подхватывая внешний шаблон по периоду.

    Порядок поиска файла:
    - Для периодов, содержащих ключевые слова, ищем специальные шаблоны:
      daily → digest_daily_ru.txt; week/недел → digest_weekly_ru.txt; month/месяц → digest_monthly_ru.txt
    - Иначе используем общий встроенный шаблон.
    """
    lower = period_name.lower()
    filename = None
    if any(k in lower for k in ["вчера", "day", "daily"]):
        filename = "digest_daily_ru.txt"
    elif any(k in lower for k in ["недел", "week", "weekly"]):
        filename = "digest_weekly_ru.txt"
    elif any(k in lower for k in ["месяц", "month", "monthly"]):
        filename = "digest_monthly_ru.txt"

    template = _load_prompt_template(filename) if filename else None
    bullets = _format_summaries_bullets(summaries)
    if template:
        return (
            template
            .replace("{PERIOD_NAME}", period_name)
            .replace("{SUMMARIES_BULLETS}", bullets)
        )

    # Фолбэк на встроённый общий шаблон
    return (
        f"Ты — профессиональный новостной аналитик. Ниже представлен список кратких сводок новостей за последние {period_name}.\n"
        "Твоя задача — написать целостную аналитическую сводку на русском языке (200–250 слов).\n\n"
        "Требования:\n"
        "1. Не перечисляй просто факты из сводок.\n"
        "2. Определи 2–4 ключевых тренда или тематических блока.\n"
        "3. Напиши связный текст без markdown и списков.\n\n"
        "Список сводок:\n"
        f"{bullets}\n"
    )
>>>>>>> 060bab6a

def create_annual_digest_prompt(digest_contents: list[str]) -> str:
    digests_text = "\n\n---\n\n".join(digest_contents)
    return f"""Ты — главный редактор и ведущий аналитик. Перед тобой подборка еженедельных и ежемесячных аналитических дайджестов за прошедший год.
Твоя задача — написать итоговую годовую аналитическую статью (400-500 слов).
Требования:
1.  Выяви и опиши главные, долгосрочные тенденции и события года.
2.  Проанализируй, как развивались ключевые сюжеты в течение года.
3.  Сделай выводы о последствиях этих событий.
4.  Текст должен быть написан в авторитетном, аналитическом стиле.
5.  Придумай яркий и емкий заголовок для годового отчета.
Материалы для анализа (дайджесты за год):
{digests_text}
"""

<<<<<<< HEAD
def create_digest(summaries: list[str], period_name: str) -> Optional[str]:
=======
# --- 3. Публичные функции ---
def summarize_text_local(full_text: str) -> str | None:
    """Суммирует текст, выбирая провайдера по настройке LLM_PRIMARY.

    Логика:
    - Если LLM_PRIMARY = 'mistral' и провайдер доступен — используем Mistral.
    - Иначе используем Gemini (при наличии ключей), затем фолбэк на Mistral.
    """
    cleaned_text = full_text.strip()
    if not cleaned_text:
        logger.error("Ошибка: Передан пустой текст для суммирования.")
        return None

    prompt = create_summarization_prompt(cleaned_text)
    # 1) Явный приоритет Mistral
    if LLM_PRIMARY == "mistral" and MISTRAL_ENABLED and MISTRAL_API_KEY:
        result = summarize_with_mistral(cleaned_text)
        if result:
            return result
        # Если не удалось, пробуем Gemini
        if GEMINI_ENABLED and GOOGLE_API_KEYS:
            try:
                return _make_gemini_request(prompt)
            except RetryError as e:
                logger.error(f"Не удалось получить резюме от Gemini: {e}")
                return None
        return None

    # 2) По умолчанию — Gemini с фолбэком на Mistral
    if GEMINI_ENABLED and GOOGLE_API_KEYS:
        try:
            result = _make_gemini_request(prompt)
            if result:
                return result
        except RetryError as e:
            logger.error(f"Не удалось получить резюме от Gemini: {e}")
    if MISTRAL_ENABLED and MISTRAL_API_KEY:
        return summarize_with_mistral(cleaned_text)
    return None

def create_digest(summaries: list[str], period_name: str) -> str | None:
    """
    Создает аналитический дайджест на основе списка сводок.
    """
>>>>>>> 060bab6a
    if not summaries:
        logger.warning("Передан пустой список сводок для создания дайджеста.")
        return None
    prompt = create_digest_prompt(summaries, period_name)
    # Дайджесты всегда генерируем через первичного провайдера для консистентности
    primary, _ = get_primary_provider()
    if not primary.is_enabled:
        logger.error(f"Невозможно создать дайджест: первичный провайдер {type(primary).__name__} отключен.")
        return None
    return primary.summarize(prompt) # Используем summarize, т.к. промпт уже специфичен

def create_annual_digest(digest_contents: list[str]) -> Optional[str]:
    if not digest_contents:
        logger.warning("Передан пустой список дайджестов для годового отчета.")
        return None
    prompt = create_annual_digest_prompt(digest_contents)
    primary, _ = get_primary_provider()
    if not primary.is_enabled:
        logger.error(f"Невозможно создать годовой дайджест: первичный провайдер {type(primary).__name__} отключен.")
        return None
    return primary.summarize(prompt)<|MERGE_RESOLUTION|>--- conflicted
+++ resolved
@@ -1,16 +1,9 @@
-# src/summarizer.py
-
-import logging
-import os
-from typing import Optional
-
-from llm_providers import GeminiProvider, MistralProvider
-from metrics import LLM_FALLBACKS_TOTAL
-
-<<<<<<< HEAD
+import google.generativeai as genai
+from tenacity import retry, stop_after_attempt, wait_exponential, retry_if_exception_type, RetryError
+
+logging.basicConfig(level=logging.INFO, format='%(asctime)s - %(levelname)s - %(message)s')
 logger = logging.getLogger(__name__)
-=======
-# Импорт ключей из обновленного конфига
+
 from config import (
     GOOGLE_API_KEYS,
     GEMINI_MODEL_NAME,
@@ -20,86 +13,60 @@
     GEMINI_ENABLED,
     MISTRAL_ENABLED,
 )
->>>>>>> 060bab6a
-
-# --- Инициализация провайдеров ---
-gemini_provider = GeminiProvider()
-mistral_provider = MistralProvider()
-
-# --- Логика оркестрации ---
-def get_primary_provider():
-    """Определяет первичного провайдера на основе .env."""
-    primary = os.getenv("LLM_PRIMARY", "gemini").lower()
-    if primary == "mistral" and mistral_provider.is_enabled:
-        return mistral_provider, gemini_provider
-    # По умолчанию или если Mistral недоступен, Gemini — первый
-    return gemini_provider, mistral_provider
-
-def summarize_with_fallback(full_text: str) -> Optional[str]:
-    """
-    Главная функция-оркестратор.
-    Выбирает провайдера на основе настроек и выполняет фолбэк.
-    """
-    primary, secondary = get_primary_provider()
-
-    if not primary.is_enabled and not secondary.is_enabled:
-        logger.error("Все LLM-провайдеры отключены или не настроены.")
-        return None
-
-    # 1. Попытка с первичным провайдером
-    if primary.is_enabled:
-        logger.info(f"Попытка #1: Суммаризация через {type(primary).__name__}.")
-        summary = primary.summarize(full_text)
-        if summary:
-            return summary
-    else:
-        logger.warning(f"Первичный провайдер {type(primary).__name__} отключен.")
-
-    # 2. Попытка с вторичным провайдером (фолбэк)
-    if secondary.is_enabled:
-        logger.warning(f"Попытка #1 не удалась. Попытка #2 (фолбэк): Суммаризация через {type(secondary).__name__}.")
-        LLM_FALLBACKS_TOTAL.labels(
-            from_provider=type(primary).__name__.replace("Provider", "").lower(),
-            to_provider=type(secondary).__name__.replace("Provider", "").lower(),
-            reason="primary_failure"
-        ).inc()
-        summary = secondary.summarize(full_text)
-        if summary:
-            return summary
-    else:
-        logger.warning(f"Вторичный провайдер {type(secondary).__name__} отключен.")
-
-    logger.error("Не удалось получить резюме ни от одного из провайдеров.")
-    return None
-
-<<<<<<< HEAD
-# --- Функции для дайджестов (оставлены здесь для совместимости) ---
-# В будущем их можно перенести в отдельный модуль `digest_generator.py`
-
-def create_digest_prompt(summaries: list[str], period_name: str) -> str:
-    summaries_text = "\n- ".join(summaries)
-    return f"""Ты — профессиональный новостной аналитик. Ниже представлен список кратких сводок новостей за последние {period_name}.
-Твоя задача — написать целостную аналитическую сводку на русском языке (200-250 слов).
-Требования:
-1.  Не перечисляй просто факты из сводок.
-2.  Определи 2-4 ключевых тренда или тематических блока на основе этих новостей.
-3.  Напиши связный текст, который описывает эти тенденции, объединяя информацию из разных новостей.
-4.  Начни с общего заголовка, например: "Главные события за {period_name}".
-5.  Структурируй текст, используя абзацы для каждого тренда.
-Список сводок:
-- {summaries_text}
-"""
-=======
-# --- 2. Создание промптов ---
+
+# --- Gemini helpers ---
+current_gemini_key_index = 0
+
+def configure_gemini_model(api_key: str):
+    try:
+        genai.configure(api_key=api_key)
+        model = genai.GenerativeModel(GEMINI_MODEL_NAME)
+        logger.info(f"Модель '{model.model_name}' успешно сконфигурирована.")
+        return model
+    except Exception as e:
+        logger.error(f"Ошибка при конфигурации Gemini или создании модели: {e}")
+        return None
+
+@retry(stop=stop_after_attempt(len(GOOGLE_API_KEYS) if GOOGLE_API_KEYS else 1),
+       wait=wait_exponential(multiplier=1, min=4, max=10),
+       retry=retry_if_exception_type((genai.types.BlockedPromptException, Exception)))
+def _make_gemini_request(prompt: str) -> str | None:
+    global current_gemini_key_index
+    if not GOOGLE_API_KEYS:
+        logger.error("Список ключей Google API пуст. Запрос невозможен.")
+        return None
+
+    api_key = GOOGLE_API_KEYS[current_gemini_key_index]
+    gemini_model = configure_gemini_model(api_key)
+
+    if not gemini_model:
+        current_gemini_key_index = (current_gemini_key_index + 1) % len(GOOGLE_API_KEYS)
+        raise Exception("Не удалось сконфигурировать модель Gemini, пробую следующий ключ.")
+
+    try:
+        logger.info(f"Отправка запроса к Gemini API с ключом #{current_gemini_key_index + 1}...")
+        response = gemini_model.generate_content(prompt)
+        if response.text:
+            logger.info("Ответ успешно получен от Gemini.")
+            return response.text.strip()
+        else:
+            logger.warning("Gemini вернул пустой ответ.")
+            if getattr(response, 'prompt_feedback', None):
+                logger.warning(f"Причина блокировки: {response.prompt_feedback}")
+            raise genai.types.BlockedPromptException("Пустой ответ или блокировка по безопасности.")
+    except Exception as e:
+        message_text = str(e)
+        logger.error(f"Ошибка с ключом #{current_gemini_key_index + 1}: {message_text}")
+        if 'location is not supported' in message_text.lower():
+            logger.warning("Регион не поддерживается для Gemini API.")
+            return None
+        current_gemini_key_index = (current_gemini_key_index + 1) % len(GOOGLE_API_KEYS)
+        raise
+
+# --- Prompt loading ---
 def _load_prompt_template(filename: str) -> str | None:
-    """Пытается загрузить шаблон промпта из файла относительно корня репо.
-
-    Ищет путь в переменной окружения PROMPTS_DIR (по умолчанию 'prompts').
-    Возвращает содержимое файла или None при ошибке.
-    """
     try:
         prompts_dir = os.getenv("PROMPTS_DIR", "prompts")
-        # Ищем относительно текущего рабочего каталога, затем относительно файла
         candidate_paths = [
             os.path.join(os.getcwd(), prompts_dir, filename),
             os.path.join(os.path.dirname(__file__), os.pardir, prompts_dir, filename),
@@ -112,13 +79,10 @@
         return None
     return None
 
-
 def create_summarization_prompt(full_text: str) -> str:
-    """Создает промпт для суммаризации из внешнего шаблона, если он есть."""
     template = _load_prompt_template("summarization_ru.txt")
     if template:
         return template.replace("{{FULL_TEXT}}", full_text)
-    # Фолбэк на встроённый шаблон
     return (
         "Сделай краткое и содержательное резюме (примерно 150 слов) следующей новостной статьи на русском языке. "
         "Сохрани только ключевые факты и выводы. Не добавляй от себя никакой информации и не используй markdown-форматирование.\n\n"
@@ -130,15 +94,7 @@
 def _format_summaries_bullets(summaries: list[str]) -> str:
     return "\n".join(f"- {s}" for s in summaries)
 
-
 def create_digest_prompt(summaries: list[str], period_name: str) -> str:
-    """Создаёт промпт для дайджеста, подхватывая внешний шаблон по периоду.
-
-    Порядок поиска файла:
-    - Для периодов, содержащих ключевые слова, ищем специальные шаблоны:
-      daily → digest_daily_ru.txt; week/недел → digest_weekly_ru.txt; month/месяц → digest_monthly_ru.txt
-    - Иначе используем общий встроенный шаблон.
-    """
     lower = period_name.lower()
     filename = None
     if any(k in lower for k in ["вчера", "day", "daily"]):
@@ -151,62 +107,42 @@
     template = _load_prompt_template(filename) if filename else None
     bullets = _format_summaries_bullets(summaries)
     if template:
-        return (
-            template
-            .replace("{PERIOD_NAME}", period_name)
-            .replace("{SUMMARIES_BULLETS}", bullets)
-        )
-
-    # Фолбэк на встроённый общий шаблон
+        return template.replace("{PERIOD_NAME}", period_name).replace("{SUMMARIES_BULLETS}", bullets)
     return (
         f"Ты — профессиональный новостной аналитик. Ниже представлен список кратких сводок новостей за последние {period_name}.\n"
         "Твоя задача — написать целостную аналитическую сводку на русском языке (200–250 слов).\n\n"
-        "Требования:\n"
-        "1. Не перечисляй просто факты из сводок.\n"
-        "2. Определи 2–4 ключевых тренда или тематических блока.\n"
-        "3. Напиши связный текст без markdown и списков.\n\n"
+        "Требования:\n1. Не перечисляй просто факты из сводок.\n2. Определи 2–4 ключевых тренда или тематических блока.\n3. Напиши связный текст без markdown и списков.\n\n"
         "Список сводок:\n"
         f"{bullets}\n"
     )
->>>>>>> 060bab6a
 
 def create_annual_digest_prompt(digest_contents: list[str]) -> str:
     digests_text = "\n\n---\n\n".join(digest_contents)
     return f"""Ты — главный редактор и ведущий аналитик. Перед тобой подборка еженедельных и ежемесячных аналитических дайджестов за прошедший год.
 Твоя задача — написать итоговую годовую аналитическую статью (400-500 слов).
+
 Требования:
 1.  Выяви и опиши главные, долгосрочные тенденции и события года.
 2.  Проанализируй, как развивались ключевые сюжеты в течение года.
 3.  Сделай выводы о последствиях этих событий.
 4.  Текст должен быть написан в авторитетном, аналитическом стиле.
 5.  Придумай яркий и емкий заголовок для годового отчета.
+
 Материалы для анализа (дайджесты за год):
 {digests_text}
 """
 
-<<<<<<< HEAD
-def create_digest(summaries: list[str], period_name: str) -> Optional[str]:
-=======
-# --- 3. Публичные функции ---
+# --- Public API ---
 def summarize_text_local(full_text: str) -> str | None:
-    """Суммирует текст, выбирая провайдера по настройке LLM_PRIMARY.
-
-    Логика:
-    - Если LLM_PRIMARY = 'mistral' и провайдер доступен — используем Mistral.
-    - Иначе используем Gemini (при наличии ключей), затем фолбэк на Mistral.
-    """
     cleaned_text = full_text.strip()
     if not cleaned_text:
         logger.error("Ошибка: Передан пустой текст для суммирования.")
         return None
-
     prompt = create_summarization_prompt(cleaned_text)
-    # 1) Явный приоритет Mistral
     if LLM_PRIMARY == "mistral" and MISTRAL_ENABLED and MISTRAL_API_KEY:
         result = summarize_with_mistral(cleaned_text)
         if result:
             return result
-        # Если не удалось, пробуем Gemini
         if GEMINI_ENABLED and GOOGLE_API_KEYS:
             try:
                 return _make_gemini_request(prompt)
@@ -214,8 +150,6 @@
                 logger.error(f"Не удалось получить резюме от Gemini: {e}")
                 return None
         return None
-
-    # 2) По умолчанию — Gemini с фолбэком на Mistral
     if GEMINI_ENABLED and GOOGLE_API_KEYS:
         try:
             result = _make_gemini_request(prompt)
@@ -228,28 +162,44 @@
     return None
 
 def create_digest(summaries: list[str], period_name: str) -> str | None:
-    """
-    Создает аналитический дайджест на основе списка сводок.
-    """
->>>>>>> 060bab6a
     if not summaries:
         logger.warning("Передан пустой список сводок для создания дайджеста.")
         return None
     prompt = create_digest_prompt(summaries, period_name)
-    # Дайджесты всегда генерируем через первичного провайдера для консистентности
-    primary, _ = get_primary_provider()
-    if not primary.is_enabled:
-        logger.error(f"Невозможно создать дайджест: первичный провайдер {type(primary).__name__} отключен.")
-        return None
-    return primary.summarize(prompt) # Используем summarize, т.к. промпт уже специфичен
+    try:
+        return _make_gemini_request(prompt)
+    except RetryError as e:
+        logger.error(f"Не удалось создать дайджест: {e}")
+        return None
 
 def create_annual_digest(digest_contents: list[str]) -> Optional[str]:
     if not digest_contents:
         logger.warning("Передан пустой список дайджестов для годового отчета.")
         return None
     prompt = create_annual_digest_prompt(digest_contents)
-    primary, _ = get_primary_provider()
-    if not primary.is_enabled:
-        logger.error(f"Невозможно создать годовой дайджест: первичный провайдер {type(primary).__name__} отключен.")
-        return None
-    return primary.summarize(prompt)+    try:
+        return _make_gemini_request(prompt)
+    except RetryError as e:
+        logger.error(f"Не удалось создать годовой дайджест: {e}")
+        return None
+
+def summarize_with_mistral(text_to_summarize: str) -> Optional[str]:
+    try:
+        from mistralai.client import MistralClient
+    except Exception:
+        logger.error("SDK Mistral недоступен.")
+        return None
+    if not MISTRAL_API_KEY:
+        logger.error("API-ключ для Mistral не найден.")
+        return None
+    try:
+        client = MistralClient(api_key=MISTRAL_API_KEY)
+        prompt = create_summarization_prompt(text_to_summarize)
+        messages = [{"role": "user", "content": prompt}]
+        chat_response = client.chat(model=MISTRAL_MODEL_NAME, messages=messages)
+        summary = chat_response.choices[0].message.content
+        logger.info("Резюме успешно получено от Mistral.")
+        return summary.strip()
+    except Exception as e:
+        logger.error(f"Ошибка при получении резюме от Mistrал: {e}")
+        return None