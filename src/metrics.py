import os
import time
from datetime import datetime, timezone
from typing import Optional, Dict

try:
    from prometheus_client import Counter, Gauge, Histogram, start_http_server, REGISTRY
except Exception:  # pragma: no cover - graceful fallback for test env
    class _NoopMetric:
        def __init__(self, *args, **kwargs):
            pass
        def inc(self, *args, **kwargs):
            return None
        def set(self, *args, **kwargs):
            return None
        def observe(self, *args, **kwargs):
            return None
        def labels(self, *args, **kwargs):
            return self

    # Fallback shims
    Counter = _NoopMetric  # type: ignore
    Gauge = _NoopMetric  # type: ignore
    Histogram = _NoopMetric  # type: ignore
    REGISTRY = None # type: ignore

    def start_http_server(*args, **kwargs):  # type: ignore
        return None

# --- Idempotent Metric Registration ---
def _get_or_create_metric(metric_class, name, documentation, labelnames=()):
    """
    Gets an existing metric from the registry or creates a new one.
    This prevents 'Duplicated timeseries' errors during test collection.
    """
    if REGISTRY and name in REGISTRY._names_to_collectors:
        return REGISTRY._names_to_collectors[name]
    
    # If labelnames is an empty tuple, don't pass it to the constructor
    if labelnames:
        return metric_class(name, documentation, labelnames)
    else:
        return metric_class(name, documentation)

# --- Metrics definitions ---
ARTICLES_INGESTED = _get_or_create_metric(
    Counter,
    "articles_ingested_total", "Total number of raw articles ingested"
)
ARTICLES_POSTED = _get_or_create_metric(
    Counter,
    "articles_posted_total", "Total number of articles posted to Telegram"
)
ERRORS_TOTAL = _get_or_create_metric(
    Counter,
    "errors_total", "Total number of errors by type", labelnames=("type",)
)
JOB_DURATION = _get_or_create_metric(
    Histogram,
    "job_duration_seconds", "Duration of the scheduled job check_and_post_news"
)
LAST_ARTICLE_AGE_MIN = _get_or_create_metric(
    Gauge,
    "last_article_age_minutes", "Age (in minutes) of the last article in DB"
)
DLQ_SIZE = _get_or_create_metric(Gauge, "dlq_size", "Number of items in the DLQ")

# --- LLM Metrics ---
LLM_REQUESTS_TOTAL = _get_or_create_metric(
    Counter,
    "llm_requests_total",
    "Total number of requests to LLM providers",
    labelnames=("provider", "status", "reason"),
)
LLM_FALLBACKS_TOTAL = _get_or_create_metric(
    Counter,
    "llm_fallbacks_total",
    "Total number of fallbacks from one LLM provider to another",
    labelnames=("from_provider", "to_provider", "reason"),
)
LLM_LATENCY_SECONDS = _get_or_create_metric(
    Histogram,
    "llm_latency_seconds",
    "Latency of LLM provider requests",
    labelnames=("provider", "model"),
)
TELEGRAM_SEND_SECONDS = _get_or_create_metric(
    Histogram,
    "telegram_send_seconds",
    "Latency of sending messages to Telegram",
)

# --- Network/VPN metrics ---
VPN_ACTIVE = _get_or_create_metric(Gauge, "vpn_active", "VPN active heuristic (0/1)")
DNS_RESOLVE_OK = _get_or_create_metric(
    Gauge,
    "dns_resolve_ok",
    "DNS resolution success (0/1) for important hosts",
    labelnames=("hostname",),
)
# Info-like gauge to attach network labels (value is always 1)
NETWORK_INFO = _get_or_create_metric(
    Gauge,
    "network_info",
    "Network context info as labels",
    labelnames=("default_iface", "egress_ip", "public_ip"),
)

<<<<<<< HEAD
=======
# --- Session metrics ---
# Внешние HTTP-вызовы (к источникам, LLM-провайдерам и т.п.)
EXTERNAL_HTTP_REQUESTS_TOTAL = Counter(
    "external_http_requests_total",
    "Total number of outgoing HTTP requests",
    labelnames=("target", "method", "status_group"),  # target: rss|llm|tg|other; status_group: 2xx|4xx|5xx|timeout
)

EXTERNAL_HTTP_REQUEST_DURATION_SECONDS = Histogram(
    "external_http_request_duration_seconds",
    "Outgoing HTTP request duration (seconds)",
    labelnames=("target",),
    buckets=(0.05, 0.1, 0.25, 0.5, 1.0, 2.5, 5.0, 10.0),
)

# Статистика обработанных новостей за сессию
SESSION_ARTICLES_PROCESSED = Counter(
    "session_articles_processed_total", "Number of articles processed in current session"
)

# Токены LLM (разделяем prompt/completion для большей наглядности)
TOKENS_CONSUMED_PROMPT_TOTAL = Counter(
    "tokens_consumed_prompt_total", "Total prompt tokens consumed", labelnames=("provider", "model")
)
TOKENS_CONSUMED_COMPLETION_TOTAL = Counter(
    "tokens_consumed_completion_total", "Total completion tokens consumed", labelnames=("provider", "model")
)

# Per-key token counters (provider + key id)
TOKENS_CONSUMED_PROMPT_BY_KEY_TOTAL = Counter(
    "tokens_consumed_prompt_by_key_total",
    "Total prompt tokens consumed per API key",
    labelnames=("provider", "key_id"),
)
TOKENS_CONSUMED_COMPLETION_BY_KEY_TOTAL = Counter(
    "tokens_consumed_completion_by_key_total",
    "Total completion tokens consumed per API key",
    labelnames=("provider", "key_id"),
)

# Per-key request counter (how many LLM requests were made)
LLM_REQUESTS_BY_KEY_TOTAL = Counter(
    "llm_requests_by_key_total",
    "Total number of LLM requests per API key",
    labelnames=("provider", "key_id"),
)

# Время старта сессии (устанавливается один раз при загрузке приложения)
SESSION_START_TIME_SECONDS = Gauge(
    "session_start_time_seconds", "Process session start time in seconds since UNIX epoch"
)

# --- API usage session metrics (persisted separately to SQLite) ---
# Per-session (resets on process restart)
SESSION_API_REQUESTS_TOTAL = Counter(
    "session_api_requests_total",
    "API requests in current process session",
    labelnames=("provider", "model"),
)
SESSION_API_TOKENS_IN_TOTAL = Counter(
    "session_api_tokens_in_total",
    "API input tokens in current session",
    labelnames=("provider", "model"),
)
SESSION_API_TOKENS_OUT_TOTAL = Counter(
    "session_api_tokens_out_total",
    "API output tokens in current session",
    labelnames=("provider", "model"),
)
SESSION_API_COST_USD_TOTAL = Counter(
    "session_api_cost_usd_total",
    "Estimated API cost (USD) in current session",
    labelnames=("provider", "model"),
)

# Daily aggregates (read from SQLite, not reset on restart)
DAILY_API_REQUESTS_TOTAL = Gauge(
    "daily_api_requests_total",
    "Daily aggregated API requests from SQLite",
    labelnames=("provider", "model", "period"),  # period: today|yesterday
)

# Daily per-key aggregates (read from SQLite)
DAILY_API_REQUESTS_BY_KEY_TOTAL = Gauge(
    "daily_api_requests_by_key_total",
    "Daily aggregated API requests by API key from SQLite",
    labelnames=("provider", "model", "key_id", "period"),
)


>>>>>>> fa47114f
def start_metrics_server() -> None:
    """Starts Prometheus metrics HTTP server if enabled by env."""
    enabled = os.getenv("METRICS_ENABLED", "true").lower() in {"1", "true", "yes"}
    if not enabled:
        return
    port = int(os.getenv("METRICS_PORT", "8000"))
    start_http_server(port)

def update_last_article_age(published_at_iso: Optional[str]) -> None:
    """Update LAST_ARTICLE_AGE_MIN gauge from ISO datetime string.

    Accepts both "YYYY-MM-DDTHH:MM:SS" and "YYYY-MM-DD HH:MM:SS".
    """
    if not published_at_iso:
        return
    iso = published_at_iso.replace(" ", "T")
    try:
        dt = datetime.fromisoformat(iso)
    except ValueError:
        return
    if dt.tzinfo is None:
        dt = dt.replace(tzinfo=timezone.utc)
    now = datetime.now(timezone.utc)
    age_min = (now - dt).total_seconds() / 60.0
    if age_min >= 0:
        LAST_ARTICLE_AGE_MIN.set(age_min)<|MERGE_RESOLUTION|>--- conflicted
+++ resolved
@@ -4,7 +4,7 @@
 from typing import Optional, Dict
 
 try:
-    from prometheus_client import Counter, Gauge, Histogram, start_http_server, REGISTRY
+    from prometheus_client import Counter, Gauge, Histogram, start_http_server  # type: ignore
 except Exception:  # pragma: no cover - graceful fallback for test env
     class _NoopMetric:
         def __init__(self, *args, **kwargs):
@@ -22,92 +22,43 @@
     Counter = _NoopMetric  # type: ignore
     Gauge = _NoopMetric  # type: ignore
     Histogram = _NoopMetric  # type: ignore
-    REGISTRY = None # type: ignore
 
     def start_http_server(*args, **kwargs):  # type: ignore
         return None
 
-# --- Idempotent Metric Registration ---
-def _get_or_create_metric(metric_class, name, documentation, labelnames=()):
-    """
-    Gets an existing metric from the registry or creates a new one.
-    This prevents 'Duplicated timeseries' errors during test collection.
-    """
-    if REGISTRY and name in REGISTRY._names_to_collectors:
-        return REGISTRY._names_to_collectors[name]
-    
-    # If labelnames is an empty tuple, don't pass it to the constructor
-    if labelnames:
-        return metric_class(name, documentation, labelnames)
-    else:
-        return metric_class(name, documentation)
 
-# --- Metrics definitions ---
-ARTICLES_INGESTED = _get_or_create_metric(
-    Counter,
+# Metrics definitions
+ARTICLES_INGESTED = Counter(
     "articles_ingested_total", "Total number of raw articles ingested"
 )
-ARTICLES_POSTED = _get_or_create_metric(
-    Counter,
+ARTICLES_POSTED = Counter(
     "articles_posted_total", "Total number of articles posted to Telegram"
 )
-ERRORS_TOTAL = _get_or_create_metric(
-    Counter,
+ERRORS_TOTAL = Counter(
     "errors_total", "Total number of errors by type", labelnames=("type",)
 )
-JOB_DURATION = _get_or_create_metric(
-    Histogram,
+JOB_DURATION = Histogram(
     "job_duration_seconds", "Duration of the scheduled job check_and_post_news"
 )
-LAST_ARTICLE_AGE_MIN = _get_or_create_metric(
-    Gauge,
+LAST_ARTICLE_AGE_MIN = Gauge(
     "last_article_age_minutes", "Age (in minutes) of the last article in DB"
 )
-DLQ_SIZE = _get_or_create_metric(Gauge, "dlq_size", "Number of items in the DLQ")
-
-# --- LLM Metrics ---
-LLM_REQUESTS_TOTAL = _get_or_create_metric(
-    Counter,
-    "llm_requests_total",
-    "Total number of requests to LLM providers",
-    labelnames=("provider", "status", "reason"),
-)
-LLM_FALLBACKS_TOTAL = _get_or_create_metric(
-    Counter,
-    "llm_fallbacks_total",
-    "Total number of fallbacks from one LLM provider to another",
-    labelnames=("from_provider", "to_provider", "reason"),
-)
-LLM_LATENCY_SECONDS = _get_or_create_metric(
-    Histogram,
-    "llm_latency_seconds",
-    "Latency of LLM provider requests",
-    labelnames=("provider", "model"),
-)
-TELEGRAM_SEND_SECONDS = _get_or_create_metric(
-    Histogram,
-    "telegram_send_seconds",
-    "Latency of sending messages to Telegram",
-)
+DLQ_SIZE = Gauge("dlq_size", "Number of items in the DLQ")
 
 # --- Network/VPN metrics ---
-VPN_ACTIVE = _get_or_create_metric(Gauge, "vpn_active", "VPN active heuristic (0/1)")
-DNS_RESOLVE_OK = _get_or_create_metric(
-    Gauge,
+VPN_ACTIVE = Gauge("vpn_active", "VPN active heuristic (0/1)")
+DNS_RESOLVE_OK = Gauge(
     "dns_resolve_ok",
     "DNS resolution success (0/1) for important hosts",
     labelnames=("hostname",),
 )
 # Info-like gauge to attach network labels (value is always 1)
-NETWORK_INFO = _get_or_create_metric(
-    Gauge,
+NETWORK_INFO = Gauge(
     "network_info",
     "Network context info as labels",
     labelnames=("default_iface", "egress_ip", "public_ip"),
 )
 
-<<<<<<< HEAD
-=======
 # --- Session metrics ---
 # Внешние HTTP-вызовы (к источникам, LLM-провайдерам и т.п.)
 EXTERNAL_HTTP_REQUESTS_TOTAL = Counter(
@@ -198,7 +149,6 @@
 )
 
 
->>>>>>> fa47114f
 def start_metrics_server() -> None:
     """Starts Prometheus metrics HTTP server if enabled by env."""
     enabled = os.getenv("METRICS_ENABLED", "true").lower() in {"1", "true", "yes"}
@@ -206,6 +156,7 @@
         return
     port = int(os.getenv("METRICS_PORT", "8000"))
     start_http_server(port)
+
 
 def update_last_article_age(published_at_iso: Optional[str]) -> None:
     """Update LAST_ARTICLE_AGE_MIN gauge from ISO datetime string.
